# 0.3.2 to 0.3.3


## QFrame
- `cut()` - fixed bug with omitting first row #408
- `copy()` - interface is now copied as well
- `to_csv()` - interface parameter is now used if specified
- Added possibility to check what is row count of generated SQL by doing `len(qf)`

## SQLDB
<<<<<<< HEAD
- `get_columns()` - added char and numeric precision while retriving types from redshift
=======
- `get_columns()` - added `varchar` precision while retriving the types from redshift

## Page
- `to_html()` 
- `write_out()`

## Layout
- `to_html()`

## FinanceLayout
- `to_html()`

## GridLayout
- `to_html()`

## GridCardItem
- `to_html()`

## Text
- `to_html()`

## Row
- `to_html()`

## Column
- `to_html()`
>>>>>>> 0ed82d18
<|MERGE_RESOLUTION|>--- conflicted
+++ resolved
@@ -8,10 +8,7 @@
 - Added possibility to check what is row count of generated SQL by doing `len(qf)`
 
 ## SQLDB
-<<<<<<< HEAD
 - `get_columns()` - added char and numeric precision while retriving types from redshift
-=======
-- `get_columns()` - added `varchar` precision while retriving the types from redshift
 
 ## Page
 - `to_html()` 
@@ -37,4 +34,3 @@
 
 ## Column
 - `to_html()`
->>>>>>> 0ed82d18
