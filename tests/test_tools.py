--- conflicted
+++ resolved
@@ -1,18 +1,10 @@
 from pandas import DataFrame
 import os
 from filecmp import cmp
-<<<<<<< HEAD
-from grizly import extract
-from tests import config
-from grizly import (
-    AWS
-)
-=======
 from grizly import (
     AWS
 )
 from tests import config
->>>>>>> 0e381aba
 
 
 def write_out(out):
@@ -36,12 +28,4 @@
 
     assert cmp(first_file_path, second_file_path) == True
     os.remove(first_file_path)
-<<<<<<< HEAD
-    os.remove(second_file_path)
-
-def test_csv_from_sql():
-    csv = extract.Csv(csv_path=config.csv_path).from_sql(table="artist", engine_str=config.engine_str, chunksize=100)
-    write_out(csv.deletethis)
-=======
-    os.remove(second_file_path)
->>>>>>> 0e381aba
+    os.remove(second_file_path)