import csv
import os
from configparser import ConfigParser

import boto3
import pandas as pd
from sqlalchemy import create_engine
from sqlalchemy.pool import NullPool

from .config import Config

from .utils import check_if_exists, get_path, read_config

# config_path = get_path('.grizly', 'config.json')
# config = Config().from_json(config_path)
try:
    os.environ["HTTPS_PROXY"] = read_config()[
        "https"
    ]  # remove the second option once whole team has moved to Config
except:
    pass


def to_csv(
    qf, csv_path, sql, engine=None, sep="\t", chunksize=None, debug=False, cursor=None
):
    """
    Writes table to csv file.
    Parameters
    ----------
    csv_path : string
        Path to csv file.
    sql : string
        SQL query.
    engine : str, optional
        Engine string. Required if cursor is not provided.
    sep : string, default '\t'
        Separtor/delimiter in csv file.
    chunksize : int, default None
        If specified, return an iterator where chunksize is the number of rows to include in each chunk.
    cursor : Cursor, optional
        The cursor to be used to execute the SQL, by default None
    """
    if cursor:
        cursor.execute(sql)
        close_cursor = False

    else:
        engine = create_engine(engine, encoding="utf8", poolclass=NullPool)

        try:
            con = engine.connect().connection
            cursor = con.cursor()
            cursor.execute(sql)
        except:
            try:
                con = engine.connect().connection
                cursor = con.cursor()
                cursor.execute(sql)
            except:
                raise

        close_cursor = True

    with open(csv_path, "w", newline="", encoding="utf-8") as csvfile:
        writer = csv.writer(csvfile, delimiter=sep)
        writer.writerow(qf.data["select"]["sql_blocks"]["select_aliases"])
        cursor_row_count = 0
        if isinstance(chunksize, int):
            if chunksize == 1:
                while True:
                    row = cursor.fetchone()
                    cursor_row_count += 1
                    if not row:
                        break
                    writer.writerow(row)
            else:
                while True:
                    rows = cursor.fetchmany(chunksize)
                    cursor_row_count += len(rows)
                    if not rows:
                        break
                    writer.writerows(rows)
        else:
            writer.writerows(cursor.fetchall())

    if close_cursor:
        cursor.close()
        con.close()

    return cursor_row_count


def create_table(qf, table, engine_str, schema="", char_size=500):
    """
    Creates a new table in database if the table doesn't exist.

    Parameters
    ----------
    qf : QFrame object
    table : string
        Name of SQL table.
    engine : str
        Engine string.
    schema : string, optional
        Specify the schema.
    char_size : int, size of the VARCHAR field in the database column
    """
    engine = create_engine(engine_str, encoding="utf8", poolclass=NullPool)

    table_name = f"{schema}.{table}" if schema else f"{table}"

    if check_if_exists(table, schema, engine_str):
        print("Table {} already exists...".format(table_name))

    else:
        sql_blocks = qf.data["select"]["sql_blocks"]
        columns = []
        for item in range(len(sql_blocks["select_aliases"])):
            if sql_blocks["types"][item] == "VARCHAR(500)":
                column = (
                    sql_blocks["select_aliases"][item]
                    + " "
                    + "VARCHAR({})".format(char_size)
                )
            else:
                column = (
                    sql_blocks["select_aliases"][item] + " " + sql_blocks["types"][item]
                )
            columns.append(column)

        columns_str = ", ".join(columns)
        sql = "CREATE TABLE {} ({})".format(table_name, columns_str)
        con = engine.connect()
        con.execute(sql)
        con.close()

        print("Table {} has been created successfully.".format(sql))


def s3_to_rds_qf(
    qf,
    table,
    s3_name,
    schema="",
    file_format="csv",
    if_exists="fail",
    sep="\t",
    use_col_names=True,
    redshift_str=None,
    bucket=None,
):
    """
    Writes s3 to Redshift database.

    Parameters:
    -----------
    qf : {None, QFrame}, default None
        QFrame object or None
    table : string
        Name of SQL table.
    s3_name : string

    schema : string, optional
        Specify the schema.
    if_exists : {'fail', 'replace', 'append'}, default 'fail'
            How to behave if the table already exists.
            * fail: Raise a ValueError.
            * replace: Clean table before inserting new values. NOTE: It won't drop the table.
            * append: Insert new values to the existing table.
    sep : string, default '\t'
        Separator/delimiter in csv file.
    use_col_names : boolean, default True
        If True the data will be loaded by the names of columns.
    redshift_str : str, optional
        Redshift engine string, if None then 'mssql+pyodbc://Redshift'
    bucket : str, optional
        Bucket name, if None then 'teis-data'
    """
    if if_exists not in ("fail", "replace", "append"):
        raise ValueError("'{}' is not valid for if_exists".format(if_exists))

    redshift_str = redshift_str if redshift_str else "mssql+pyodbc://Redshift"
    bucket_name = bucket if bucket else "teis-data"
    engine = create_engine(redshift_str, encoding="utf8", poolclass=NullPool)

    table_name = f"{schema}.{table}" if schema else f"{table}"

    if check_if_exists(table, schema, redshift_str=redshift_str):
        if if_exists == "fail":
            raise ValueError("Table {} already exists".format(table_name))
        elif if_exists == "replace":
            sql = f"DELETE FROM {table_name}"
            engine.execute(sql)
            print("SQL table has been cleaned up successfully.")
        else:
            pass
    else:
        create_table(qf, table, engine_str=redshift_str, schema=schema)

    if s3_name.split(".")[1] != file_format.lower():
        s3_name += file_format.lower()

    col_names = (
        "(" + ", ".join(qf.data["select"]["sql_blocks"]["select_aliases"]) + ")"
        if use_col_names
        else ""
    )

    config = ConfigParser()
    config.read(get_path(".aws", "credentials"))
    aws_access_key_id = config["default"]["aws_access_key_id"]
    aws_secret_access_key = config["default"]["aws_secret_access_key"]

    print("Loading {} data into {} ...".format(s3_name, table_name))

    if file_format.upper() == "PARQUET":
        sql = f"""
            COPY {table_name} FROM 's3://{bucket_name}/{s3_name}'
            access_key_id '{aws_access_key_id}'
            secret_access_key '{aws_secret_access_key}'
            FORMAT AS PARQUET
            ;commit;
            """
<<<<<<< HEAD
    elif file_format.upper() == "PARQUET":
        iam_role = aws_access_key_id = config["default"]["iam_role"]
        sql = f"""
            COPY {table_name} FROM 's3://{bucket_name}/{s3_name}'
            IAM_ROLE  '{iam_role}'
            FORMAT AS PARQUET
=======
    else:
        sql = f"""
            COPY {table_name} {col_names} FROM 's3://{bucket_name}/{s3_name}'
            access_key_id '{aws_access_key_id}'
            secret_access_key '{aws_secret_access_key}'
            delimiter '{sep}'
            FORMAT AS CSV
            NULL ''
            IGNOREHEADER 1
>>>>>>> 8508cfda
            ;commit;
            """

    result = engine.execute(sql)
    result.close()
    print("Data has been copied to {}".format(table_name))


def csv_to_s3(csv_path, s3_key: str = None, keep_csv=True, bucket: str = None):
    """
    Writes csv file to s3.

    Parameters
    ----------
    csv_path : string
        Path to csv file.
    keep_csv : bool, optional
        Whether to keep the local csv copy after uploading it to Amazon S3, by default True
    bucket : str, optional
        Bucket name, if None then 'teis-data'
    """
    bucket_name = bucket if bucket else "teis-data"
    s3 = boto3.resource("s3")
    bucket = s3.Bucket(bucket_name)

    # if s3_name[-4:] != '.csv': s3_name = s3_name + '.csv'

    s3_name = s3_key + os.path.basename(csv_path)

    bucket.upload_file(csv_path, s3_name)
    print("{} uploaded to s3 as {}".format(os.path.basename(csv_path), s3_name))

    if not keep_csv:
        os.remove(csv_path)


def write_to(qf, table, schema, if_exists):
    """
    Inserts values from QFrame object into given table. Name of columns in qf and table have to match each other.
    Warning: QFrame object should not have Denodo defined as an engine.
    Parameters:
    -----
    qf: QFrame object
    table: string
    schema: string
    """
    sql = qf.get_sql()
    columns = ", ".join(qf.data["select"]["sql_blocks"]["select_aliases"])
    if schema != "":
        sql_statement = f"INSERT INTO {schema}.{table} ({columns}) {sql}"
        sql_del_statement = f"DELETE FROM {schema}.{table}"
    else:
        sql_statement = f"INSERT INTO {table} ({columns}) {sql}"
        sql_del_statement = f"DELETE FROM {table}"
    engine = create_engine(qf.engine)

    if check_if_exists(table=table, schema=schema, redshift_str=qf.engine):
        if if_exists == "replace":
            engine.execute(sql_del_statement)
            engine.execute(sql_statement)
            print(f"Data has been owerwritten into {schema}.{table}")
        elif if_exists == "fail":
            raise ValueError("Table already exists")
        elif if_exists == "append":
            engine.execute(sql_statement)
            print(f"Data has been appended to {table}")
    else:
        create_table(qf=qf, table=table, engine_str=engine, schema=schema)
        engine.execute(sql_statement)


# KM: To be removed
def to_s3(file_path: str, s3_name: str, bucket: str = None, keep_csv=True):
    """Writes local file to s3.

    Parameters
    ----------
    file_path : str
        Path to the file.
    s3_name : str
        Name of s3_file. Should be: 'repo_name/file_name'.
    bucket : str, optional
        Bucket name, if None then 'teis-data'
    """
    bucket_name = bucket if bucket else "teis-data"
    s3 = boto3.resource("s3")
    bucket = s3.Bucket(bucket_name)

    bucket.upload_file(file_path, s3_name)
    print("{} uploaded to s3 as {}".format(os.path.basename(file_path), s3_name))

    if not keep_csv:
        os.remove(file_path)


# KM: To be removed
def read_s3(file_path: str, s3_name: str, bucket: str = None):
    """Downloads s3 file with prefix to local file.

    Parameters
    ----------
    file_path : str
        Path to the file.
    s3_name : str
        Name of s3_file.
    bucket : str, optional
        Bucket name, if None then 'teis-data'
    """
    bucket_name = bucket if bucket else "teis-data"
    s3 = boto3.resource("s3")
    bucket = s3.Bucket(bucket_name)

    with open(file_path, "wb") as data:
        bucket.download_fileobj(s3_name, data)
    print("{} uploaded to {}".format(s3_name, os.path.basename(file_path)))


# KM: To be removed
def s3_to_csv(csv_path, bucket: str = None):
    """
    Writes s3 to csv file .

    Parameters
    ----------
    csv_path : string
        Path to csv file.
    bucket : str, optional
        Bucket name, if None then 'teis-data'
    """
    bucket_name = bucket if bucket else "teis-data"
    s3 = boto3.resource("s3")
    bucket = s3.Bucket(bucket_name)

    # if s3_name[-4:] != '.csv': s3_name = s3_name + '.csv'
    s3_name = os.path.basename(csv_path)

    with open(csv_path, "wb") as data:
        bucket.download_fileobj(s3_name, data)
    print("{} uploaded to {}".format(s3_name, csv_path))


def df_to_s3(
    df,
    table_name,
    schema,
    dtype=None,
    sep="\t",
    clean_df=False,
    keep_csv=True,
    chunksize=10000,
    if_exists="fail",
    redshift_str=None,
    s3_key=None,
    bucket=None,
):

    """Copies a dataframe inside a Redshift schema.table
        using the upload via this process:
        df -> local csv -> s3 csv -> redshift table

        NOTE: currently this function performs a delete * in
        the target table, append is in TODO list, also we
        need to add a timestamp column

        COLUMN TYPES: right now you need to do a DROP TABLE to
        change the column type, this needs to be changed TODO

    Parameters
    ----------
    keep_csv : bool, optional
        Whether to keep the local csv copy after uploading it to Amazon S3, by default True
    redshift_str : str, optional
        Redshift engine string, if None then 'mssql+pyodbc://Redshift'
    bucket : str, optional
        Bucket name, if None then 'teis-data'
    """

    redshift_str = redshift_str if redshift_str else "mssql+pyodbc://Redshift"
    bucket_name = bucket if bucket else "teis-data"

    engine = create_engine(redshift_str, encoding="utf8", poolclass=NullPool)

    s3 = boto3.resource("s3")
    bucket = s3.Bucket(bucket_name)

    filename = table_name + ".csv"
    filepath = os.path.join(os.getcwd(), filename)

    if clean_df:
        df = clean(df)

    df = clean_colnames(df)
    df.columns = df.columns.str.strip().str.replace(
        " ", "_"
    )  # Redshift won't accept column names with spaces

    df.to_csv(filepath, sep=sep, encoding="utf-8", index=False, chunksize=chunksize)
    print(f"{filename} created in {filepath}")

    if s3_key:
        if s3_key.endswith("/"):
            s3_key = s3_key[:-1]

    bucket.upload_file(filepath, f"{s3_key}/{filename}")
    print(f"{filename} successfully uploaded to {bucket_name}/{s3_key}/{filename}")

    if check_if_exists(table_name, schema, redshift_str=redshift_str):
        if if_exists == "fail":
            raise ValueError(f"Table {table_name} already exists")
        elif if_exists == "replace":
            sql = f"DELETE FROM {schema}.{table_name}"
            engine.execute(sql)
            print("SQL table has been cleaned up successfully.")
        else:
            pass
    else:
        df.head(1).to_sql(
            table_name, schema=schema, index=False, con=engine, dtype=dtype
        )

    if not keep_csv:
        os.remove(filepath)


def clean_colnames(df):

    reserved_words = ["user"]

    df.columns = df.columns.str.strip().str.replace(
        " ", "_"
    )  # Redshift won't accept column names with spaces
    df.columns = [
        f'"{col}"' if col.lower() in reserved_words else col for col in df.columns
    ]

    return df


def clean(df):
    def remove_inside_quotes(string):
        """ removes double single quotes ('') inside a string,
        e.g. Sam 'Sammy' Johnson -> Sam Sammy Johnson """

        # pandas often parses timestamp values obtained from SQL as objects
        if type(string) == pd.Timestamp:
            return string

        if pd.notna(string):
            if isinstance(string, str):
                if string.find("'") != -1:
                    first_quote_loc = string.find("'")
                    if string.find("'", first_quote_loc + 1) != -1:
                        second_quote_loc = string.find("'", first_quote_loc + 1)
                        string_cleaned = (
                            string[:first_quote_loc]
                            + string[first_quote_loc + 1 : second_quote_loc]
                            + string[second_quote_loc + 1 :]
                        )
                        return string_cleaned
        return string

    def remove_inside_single_quote(string):
        """ removes a single single quote ('') from the beginning of a string,
        e.g. Sam 'Sammy' Johnson -> Sam Sammy Johnson """
        if type(string) == pd.Timestamp:
            return string

        if pd.notna(string):
            if isinstance(string, str):
                if string.startswith("'"):
                    return string[1:]
        return string

    df_string_cols = df.select_dtypes(object)
    df_string_cols = (
        df_string_cols.applymap(remove_inside_quotes)
        .applymap(remove_inside_single_quote)
        .replace(to_replace="\\", value="")
        .replace(
            to_replace="\n", value="", regex=True
        )  # regex=True means "find anywhere within the string"
    )
    df.loc[:, df.columns.isin(df_string_cols.columns)] = df_string_cols

    bool_cols = df.select_dtypes(bool).columns
    df[bool_cols] = df[bool_cols].astype(int)

    return df


def build_copy_statement(
    file_name,
    schema,
    table_name,
    file_format="csv",
    sep="\t",
    time_format=None,
    bucket=None,
    s3_dir=None,
    remove_inside_quotes=False,
):
    """[summary]

    Parameters
    ----------
    file_name : [type]
        [description]
    schema : [type]
        [description]
    table_name : [type]
        [description]
    sep : str, optional
        [description], by default "\t"
    time_format : [type], optional
        [description], by default None
    bucket : [type], optional
        [description], by default None
    s3_dir : str, optional
        s3_dir in the format dir1/dir2, by default None
    remove_inside_quotes : bool, optional
        [description], by default False
    """

    bucket_name = bucket if bucket else "teis-data"

    if not s3_dir:
        s3_key = file_name
    else:
        s3_key = (
            s3_dir + file_name if s3_dir.endswith("/") else s3_dir + "/" + file_name
        )

    config = ConfigParser()
    config.read(get_path(".aws", "credentials"))
    aws_access_key_id = config["default"]["aws_access_key_id"]
    aws_secret_access_key = config["default"]["aws_secret_access_key"]

    sql = f"""
        COPY {schema}.{table_name} FROM 's3://{bucket_name}/{s3_key}'
        access_key_id '{aws_access_key_id}'
        secret_access_key '{aws_secret_access_key}'
        delimiter '{sep}'
        FORMAT AS {file_format.upper()}
        NULL ''
        IGNOREHEADER 1
        ;commit;
        """

    if time_format:
        indent = 9
        last_line_pos = len(sql) - len(";commit;") - indent
        spaces = indent * " "  # print formatting
        time_format_argument = f"timeformat '{time_format}'"
        sql = (
            sql[:last_line_pos]
            + time_format_argument
            + "\n"
            + spaces[:-1]
            + sql[last_line_pos:]
        )

    if remove_inside_quotes:
        sql = sql.replace("REMOVEQUOTES", r"CSV QUOTE AS '\"'")

    return sql


def s3_to_rds(
    file_name,
    table_name=None,
    schema="",
    file_format="csv",
    time_format=None,
    if_exists="fail",
    sep="\t",
    redshift_str=None,
    bucket=None,
    s3_key=None,
    remove_inside_quotes=False,
):
    """
    Writes s3 to Redshift database.

    Parameters:
    -----------
    file_name : string
        Name of the file to be uploaded.
    table_name : string, optional
        The name of the table. By default, equal to file_name.
    schema : string, optional
        Specify the schema.
    if_exists : {'fail', 'replace', 'append'}, default 'fail'
            How to behave if the table already exists.
            * fail: Raise a ValueError.
            * replace: Clean table before inserting new values. NOTE: It won't drop the table.
            * append: Insert new values to the existing table.
    sep : string, default '\t'
        Separator/delimiter in csv file.
    redshift_str : str, optional
        Redshift engine string, if None then 'mssql+pyodbc://Redshift'
    bucket : str, optional
        Bucket name, if None then 'teis-data'
    """

    if if_exists not in ("fail", "replace", "append"):
        raise ValueError(f"'{if_exists}' is not valid for if_exists")

    redshift_str = redshift_str if redshift_str else "mssql+pyodbc://Redshift"
    bucket_name = bucket if bucket else "teis-data"
    engine = create_engine(redshift_str, encoding="utf8", poolclass=NullPool)

    if not table_name:
        table_name = file_name.replace(f".{file_format.lower()}", "")

    if check_if_exists(table_name, schema, redshift_str=redshift_str):
        if if_exists == "fail":
            raise ValueError(f"Table {table_name} already exists")
        elif if_exists == "replace":
            sql = f"DELETE FROM {schema}.{table_name}"
            engine.execute(sql)
            print(f"Table {table_name} has been cleaned up successfully.")
        else:
            pass

    sql = build_copy_statement(
        file_name=file_name,
        schema=schema,
        table_name=table_name,
        file_format=file_format,
        sep=sep,
        time_format=time_format,
        bucket=bucket_name,
        s3_dir=s3_key,
        remove_inside_quotes=remove_inside_quotes,
    )

    print(f"Loading data into {schema}.{table_name}...")
    engine.execute(sql)
    print(f"Data has been copied to {schema}.{table_name}")<|MERGE_RESOLUTION|>--- conflicted
+++ resolved
@@ -222,14 +222,6 @@
             FORMAT AS PARQUET
             ;commit;
             """
-<<<<<<< HEAD
-    elif file_format.upper() == "PARQUET":
-        iam_role = aws_access_key_id = config["default"]["iam_role"]
-        sql = f"""
-            COPY {table_name} FROM 's3://{bucket_name}/{s3_name}'
-            IAM_ROLE  '{iam_role}'
-            FORMAT AS PARQUET
-=======
     else:
         sql = f"""
             COPY {table_name} {col_names} FROM 's3://{bucket_name}/{s3_name}'
@@ -239,7 +231,6 @@
             FORMAT AS CSV
             NULL ''
             IGNOREHEADER 1
->>>>>>> 8508cfda
             ;commit;
             """
 
