--- conflicted
+++ resolved
@@ -464,86 +464,7 @@
 
     return df
 
-
-<<<<<<< HEAD
-=======
-def s3_to_rds_qf(qf, table, s3_name, schema='', if_exists='fail', sep='\t', use_col_names=True, redshift_str=None, bucket=None):
-    """
-    Writes s3 to Redshift database.
-
-    Parameters:
-    -----------
-    qf : {None, QFrame}, default None
-        QFrame object or None
-    table : string
-        Name of SQL table.
-    s3_name : string
-
-    schema : string, optional
-        Specify the schema.
-    if_exists : {'fail', 'replace', 'append'}, default 'fail'
-            How to behave if the table already exists.
-            * fail: Raise a ValueError.
-            * replace: Clean table before inserting new values. NOTE: It won't drop the table.
-            * append: Insert new values to the existing table.
-    sep : string, default '\t'
-        Separator/delimiter in csv file.
-    use_col_names : boolean, default True
-        If True the data will be loaded by the names of columns.
-    redshift_str : str, optional
-        Redshift engine string, if None then 'mssql+pyodbc://Redshift'
-    bucket : str, optional
-        Bucket name, if None then 'teis-data'
-    """
-    if if_exists not in ("fail", "replace", "append"):
-        raise ValueError("'{}' is not valid for if_exists".format(if_exists))
-
-    redshift_str = redshift_str if redshift_str else 'mssql+pyodbc://Redshift'
-    bucket_name = bucket if bucket else 'teis-data'
-    engine = create_engine(redshift_str, encoding='utf8', poolclass=NullPool)
-
-    table_name = f'{schema}.{table}' if schema else f'{table}'
-
-    if check_if_exists(table, schema, redshift_str=redshift_str):
-        if if_exists == 'fail':
-            raise ValueError("Table {} already exists".format(table_name))
-        elif if_exists == 'replace':
-            sql = f"DELETE FROM {table_name}"
-            engine.execute(sql)
-            print('SQL table has been cleaned up successfully.')
-        else:
-            pass
-    else:
-        create_table(qf, table, engine=redshift_str, schema=schema)
-
-    if s3_name[-4:] != '.csv': s3_name += '.csv'
-
-    col_names = '(' + ', '.join(qf.data['select']['sql_blocks']['select_aliases']) + ')' if use_col_names else ''
-
-    config = ConfigParser()
-    config.read(get_path('.aws','credentials'))
-    aws_access_key_id = config['default']['aws_access_key_id']
-    aws_secret_access_key = config['default']['aws_secret_access_key']
-
-    print("Loading {} data into {} ...".format('bulk/'+s3_name,table_name))
-
-    sql = f"""
-        COPY {table_name} {col_names} FROM 's3://{bucket_name}/bulk/{s3_name}'
-        access_key_id '{aws_access_key_id}'
-        secret_access_key '{aws_secret_access_key}'
-        delimiter '{sep}'
-        NULL ''
-        IGNOREHEADER 1
-        REMOVEQUOTES
-        ;commit;
-        """
-
-    result = engine.execute(sql)
-    result.close()
-    print('Data has been copied to {}'.format(table_name))
-
-
->>>>>>> 2c11f2db
+  
 def build_copy_statement(file_name, schema, table_name, sep="\t", time_format=None, bucket=None, s3_dir=None,
                         remove_inside_quotes=False):
     """[summary]
@@ -651,11 +572,7 @@
             pass
 
     sql = build_copy_statement(file_name=file_name, schema=schema, table_name=table_name, sep=sep, time_format=time_format,
-<<<<<<< HEAD
                                     bucket=bucket_name, s3_dir=s3_key, remove_inside_quotes=remove_inside_quotes)
-=======
-                                    bucket=bucket_name, s3_dir=s3_dir, remove_inside_quotes=remove_inside_quotes)
->>>>>>> 2c11f2db
 
     print(f"Loading data into {table_name}...")
     engine.execute(sql)
