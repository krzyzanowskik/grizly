--- conflicted
+++ resolved
@@ -113,15 +113,10 @@
         pass
 
 
-<<<<<<< HEAD
     def from_sfdc(self, fields, table, where=None, env="prod", delayed=False, output="file"):
         """
         Writes Salesforce table to csv file.
-=======
-    def from_sfdc(self, fields, table, where=None, env="prod", delayed=False):
-        """Writes Salesforce table to csv file.
-        
->>>>>>> ca015bcd
+
         Parameters
         ----------
         fields : [type]
