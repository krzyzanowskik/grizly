import os
import json
from sqlalchemy import create_engine
import pandas as pd
from sqlalchemy.pool import NullPool


def read_store():
    json_path = os.path.join(os.getcwd(), 'json', 'etl_store.json')
    with open(json_path, 'r') as f:
                store = json.load(f)
    return store


store = read_store()
os.environ["HTTPS_PROXY"] = store["https"]

def columns_to_excel(table, excel_path, schema, db='denodo'):
    query = f"""
        SELECT column_name
        FROM get_view_columns()
        WHERE view_name = '{table}'
            AND database_name = '{schema}'
        """

    engine = create_engine(store[db])
    col_names = pd.read_sql(query, engine)
    col_names.to_excel(excel_path, index=False)
    return "Columns saved in excel."

def check_if_exists(table, schema=''):
    """
    Checks if a table exists in Redshift.
    """
    engine = create_engine(store["redshift"], encoding='utf8', poolclass=NullPool)
    if schema == '':
        table_name = table
        sql_exists = "select * from information_schema.tables where table_name = '{}' ". format(table)
    else:
        table_name = schema + '.' + table
        sql_exists = "select * from information_schema.tables where table_schema = '{}' and table_name = '{}' ". format(schema, table)

    return not pd.read_sql_query(sql = sql_exists, con=engine).empty


def delete_where(table, schema='', *argv):
    """
    Removes records from Redshift table which satisfy *argv.

    Parameters:
    ----------
    table : string
        Name of SQL table.
    schema : string, optional
        Specify the schema.

    Examples:
    --------
        >>> delete_where('test_table', schema='testing', "fiscal_year = '2019'")

        Will generate and execute query:
        "DELETE FROM testing.test WHERE fiscal_year = '2019'"


        >>> delete_where('test_table', schema='testing', "fiscal_year = '2017' OR fiscal_year = '2018'", "customer in ('Enel', 'Agip')")

        Will generate and execute two queries:
        "DELETE FROM testing.test WHERE fiscal_year = '2017' OR fiscal_year = '2018'"
        "DELETE FROM testing.test WHERE customer in ('Enel', 'Agip')"

    """
    table_name = f'{schema}.{table}' if schema else f'{table}'

    if check_if_exists(table, schema):
        engine = create_engine(store["redshift"], encoding='utf8', poolclass=NullPool)

        if argv is not None:
            for arg in argv:
                sql = f"DELETE FROM {table_name} WHERE {arg} "
                engine.execute(sql)
                print(f'Records from table {table_name} where {arg} has been removed successfully.')
    else:
        print(f"Table {table_name} doesn't exist.")


<<<<<<< HEAD
def copy_table(schema, copy_from, to, engine=None):

    sql = f"""
    DROP TABLE IF EXISTS {schema}.{to};
    CREATE TABLE {schema}.{to} AS
    SELECT * FROM {schema}.{copy_from}
    """

    print("Executing...")
    print(sql)

    if engine is None:
        engine = create_engine(store["redshift"])

    engine.execute(sql)

    return "Success"
=======
def remove_from_s3(table_name, bucket_name="teis-data", file_extension="csv"):
    """ Requires configuration of AWS CLI (in CMD: >>aws configure) """

    os.system("SET HTTPS_PROXY=nyc3.sme.zscalertwo.net:10156")
    os.system(f"aws s3api delete-object --bucket {bucket_name} --key bulk/{table_name}.{file_extension}") 
>>>>>>> d87ef2da
<|MERGE_RESOLUTION|>--- conflicted
+++ resolved
@@ -83,7 +83,6 @@
         print(f"Table {table_name} doesn't exist.")
 
 
-<<<<<<< HEAD
 def copy_table(schema, copy_from, to, engine=None):
 
     sql = f"""
@@ -101,10 +100,9 @@
     engine.execute(sql)
 
     return "Success"
-=======
+
 def remove_from_s3(table_name, bucket_name="teis-data", file_extension="csv"):
     """ Requires configuration of AWS CLI (in CMD: >>aws configure) """
 
     os.system("SET HTTPS_PROXY=nyc3.sme.zscalertwo.net:10156")
-    os.system(f"aws s3api delete-object --bucket {bucket_name} --key bulk/{table_name}.{file_extension}") 
->>>>>>> d87ef2da
+    os.system(f"aws s3api delete-object --bucket {bucket_name} --key bulk/{table_name}.{file_extension}") 