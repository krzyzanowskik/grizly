from exchangelib.protocol import BaseProtocol, NoVerifyHTTPAdapter
from exchangelib import Credentials, Account, Message, HTMLBody, Configuration, DELEGATE, FaultTolerance, HTMLBody, FileAttachment
from .utils import read_config, get_path
from .config import (
    Config,
    _validate_config
)
from os.path import basename
import os
<<<<<<< HEAD
import logging
from typing import Union, List
=======
>>>>>>> 58de7206


class Email:
    """Class used to build and send email using Exchange Web Services (EWS) API.

    Parameters
    ----------
    subject : str
        Email subject
    body : str
        Email body
    attachment_path : str, optional
        Path to local file to be attached in the email , by default None
    logger : [type], optional
        [description], by default None
    is_html : bool, optional
        [description], by default False
    email_address : str, optional
        Email address used to send an email, by default None
    email_password : str, optional
        Password to the email sepcified in email_address, by default None
    config_key : str, optional
        Config key, by default 'standard'"""
<<<<<<< HEAD

    def __init__(self, subject:str, body:str, attachment_paths:Union[list, str]=None, logger=None, is_html:bool=False
                    , email_address:str=None, email_password:str=None, config_key:str=None):
=======
    def __init__(self, subject:str, body:str, attachment_path:str=None, logger=None, is_html:bool=False
                    , email_address:str=None, email_password:str=None, config_key:str=None, proxy: str=None):
>>>>>>> 58de7206
        self.subject = subject
        self.body = body if not is_html else HTMLBody(body)
        self.logger = logger or logging.getLogger(__name__)
        self.config_key = config_key or "standard"
        if None in [email_address, email_password]:
            config = Config().get_service(config_key=self.config_key, service="email")
<<<<<<< HEAD
        self.email_address = email_address or config.get("email_address") or os.getenv("EMAIL_ADDRESS")
        self.email_password = email_password or config.get("email_password") or os.getenv("EMAIL_PASSWORD")
        self.attachment_paths = self.to_list(attachment_paths)
        self.attachments = self.get_attachments(self.attachment_paths)
=======
        self.email_address = email_address or config["email_address"]
        self.email_password = email_password or config["email_password"]
        self.attachment_path = attachment_path
        self.attachment_name = basename(attachment_path) if attachment_path else None
        self.attachment_content = self.get_attachment_content(attachment_path)
        self.attachment = self.get_attachment()
>>>>>>> 58de7206
        try:
            self.proxy = proxy or os.getenv("HTTPS_PROXY") or Config().get_service(config_key=self.config_key, service="proxies").get("https")
        except:
            self.proxy = None

    def to_list(self, maybe_list:Union[List[str], str]):
        if isinstance(maybe_list, str):
            maybe_list = [maybe_list]
        return maybe_list

    def get_attachments(self, attachment_paths):

        if not attachment_paths:
            return None

        names = [self.get_attachment_name(attachment_path) for attachment_path in attachment_paths]
        contents = [self.get_attachment_content(attachment_path, name) for attachment_path, name in zip(attachment_paths, names)]
        attachments = [self.get_attachment(name, content) for name, content in zip(names, contents)]

        return attachments

    def get_attachment_name(self, attachment_path:str):
        """Return attachment name"""
        return basename(attachment_path)

    def get_attachment_content(self, attachment_path, attachment_name):
        """ Get the content of a file in binary format """

        image_formats = ["png", "jpeg", "jpg", "gif", "psd", "tiff"]
        doc_formats = ["pdf", "ppt", "pptx", "xls", "xlsx", "doc", "docx"]
        archive_formats = ["zip", "7z", "tar", "rar", "iso"]
        compression_formats = ["pkl", "gzip", "bz", "bz2"]
        binary_formats = image_formats + doc_formats + archive_formats + compression_formats
        text_formats = ["txt", "log", "html", "xml", "json", "py", "md", "ini", "yaml", "yml", "toml", "cfg", "csv", "tsv"]

        attachment_format = attachment_name.split(".")[-1]
        if attachment_format in binary_formats:
            with open(attachment_path, "rb") as f:
                binary_content = f.read()
        elif attachment_format in text_formats:
            with open(attachment_path) as f:
                text_content = f.read()
                binary_content = text_content.encode("utf-8")
        else:
            raise NotImplementedError(f"Attaching files with {attachment_format} type is not yet supported.\n"
                                      f"Try putting the file inside an archive.")

        return binary_content

    def get_attachment(self, attachment_name, attachment_content):
        """ Returns FileAttachment object """
        return FileAttachment(name=attachment_name, content=attachment_content)

    def send(self, to:list, cc:list=None, send_as:str=None):
        """Sends an email

        Parameters
        ----------
        to : str or list
            Email recepients
        cc : str or list, optional
            Cc recepients, by default None
        send_as : str, optional
            Author of the email, by default None

        Examples
        --------
        >>> personal = {
        ...        "personal": {
        ...        "email": {
        ...            "email_address": "john_snow@example.com",
        ...            "email_password": "wolf123",
        ...            "send_as": "John Snow"
        ...        }
        ...        }
        ...    }
        >>> conf = Config().add_keys(personal)
        Key 'personal' has been added.
        >>> attachment_path = get_path("dev", "grizly", "tests", "output.txt")
        >>> email = Email(subject="Test", body="Testing body.", attachment_paths=attachment_path, config_key="personal")
        >>> to = "test@example.com"
        >>> cc = ["test2@example.com", "test3@example.com"]
        >>> team_email_address = "shared_mailbox@example.com"
        >>> #email.send(to=to, cc=cc, send_as=team_email_address) #uncomment this line to send an email

        Returns
        -------
        None
        """
        to = to if isinstance(to, list) else [to]
        cc = cc if cc is None or isinstance(cc, list) else [cc]

<<<<<<< HEAD
        if send_as is None:
            config = Config().get_service(config_key=self.config_key, service="email")
            send_as = config["send_as"]
=======
        if not send_as:
            try:
                send_as = Config().get_service(config_key=self.config_key, service="email").get('send_as')
            except KeyError:
                pass
>>>>>>> 58de7206

        if send_as == "": # it's added as empty string in config
            send_as = self.email_address

        email_address = self.email_address
        email_password = self.email_password

        if self.proxy:
            os.environ["HTTPS_PROXY"] = self.proxy
        BaseProtocol.HTTP_ADAPTER_CLS = NoVerifyHTTPAdapter # change this in the future to avoid warnings
        credentials = Credentials(email_address, email_password)
<<<<<<< HEAD
        config = Configuration(server="smtp.office365.com", credentials=credentials, retry_policy=FaultTolerance(max_wait=60*5))
        try:
            account = Account(primary_smtp_address=send_as, credentials=credentials, config=config, autodiscover=False, access_type=DELEGATE)
        except:
            self.logger.exception("Email account could not be accessed.")
            raise

=======
        config = Configuration(server="smtp.office365.com", credentials=credentials, retry_policy=FaultTolerance(max_wait=2*60))
        try:
            account = Account(primary_smtp_address=send_as, credentials=credentials, config=config, autodiscover=False, access_type=DELEGATE)
        except:
            raise ConnectionError("Connection to Exchange server failed. Please check your credentials and/or proxy settings")
>>>>>>> 58de7206
        m = Message(
            account=account,
            subject=self.subject,
            body=self.body,
            to_recipients=to,
            cc_recipients=cc,
            author=send_as,
            folder=account.sent
        )

        if self.attachments:
            for attachment in self.attachments:
                m.attach(attachment)

        try:
            m.send_and_save()
        except Exception as e:
            self.logger.exception(f"Email not sent.")
            raise

        return None<|MERGE_RESOLUTION|>--- conflicted
+++ resolved
@@ -7,11 +7,8 @@
 )
 from os.path import basename
 import os
-<<<<<<< HEAD
 import logging
 from typing import Union, List
-=======
->>>>>>> 58de7206
 
 
 class Email:
@@ -35,33 +32,19 @@
         Password to the email sepcified in email_address, by default None
     config_key : str, optional
         Config key, by default 'standard'"""
-<<<<<<< HEAD
 
-    def __init__(self, subject:str, body:str, attachment_paths:Union[list, str]=None, logger=None, is_html:bool=False
-                    , email_address:str=None, email_password:str=None, config_key:str=None):
-=======
     def __init__(self, subject:str, body:str, attachment_path:str=None, logger=None, is_html:bool=False
                     , email_address:str=None, email_password:str=None, config_key:str=None, proxy: str=None):
->>>>>>> 58de7206
         self.subject = subject
         self.body = body if not is_html else HTMLBody(body)
         self.logger = logger or logging.getLogger(__name__)
         self.config_key = config_key or "standard"
         if None in [email_address, email_password]:
             config = Config().get_service(config_key=self.config_key, service="email")
-<<<<<<< HEAD
         self.email_address = email_address or config.get("email_address") or os.getenv("EMAIL_ADDRESS")
         self.email_password = email_password or config.get("email_password") or os.getenv("EMAIL_PASSWORD")
         self.attachment_paths = self.to_list(attachment_paths)
         self.attachments = self.get_attachments(self.attachment_paths)
-=======
-        self.email_address = email_address or config["email_address"]
-        self.email_password = email_password or config["email_password"]
-        self.attachment_path = attachment_path
-        self.attachment_name = basename(attachment_path) if attachment_path else None
-        self.attachment_content = self.get_attachment_content(attachment_path)
-        self.attachment = self.get_attachment()
->>>>>>> 58de7206
         try:
             self.proxy = proxy or os.getenv("HTTPS_PROXY") or Config().get_service(config_key=self.config_key, service="proxies").get("https")
         except:
@@ -154,19 +137,11 @@
         to = to if isinstance(to, list) else [to]
         cc = cc if cc is None or isinstance(cc, list) else [cc]
 
-<<<<<<< HEAD
-        if send_as is None:
-            config = Config().get_service(config_key=self.config_key, service="email")
-            send_as = config["send_as"]
-=======
         if not send_as:
             try:
                 send_as = Config().get_service(config_key=self.config_key, service="email").get('send_as')
             except KeyError:
                 pass
->>>>>>> 58de7206
-
-        if send_as == "": # it's added as empty string in config
             send_as = self.email_address
 
         email_address = self.email_address
@@ -176,21 +151,13 @@
             os.environ["HTTPS_PROXY"] = self.proxy
         BaseProtocol.HTTP_ADAPTER_CLS = NoVerifyHTTPAdapter # change this in the future to avoid warnings
         credentials = Credentials(email_address, email_password)
-<<<<<<< HEAD
-        config = Configuration(server="smtp.office365.com", credentials=credentials, retry_policy=FaultTolerance(max_wait=60*5))
+        config = Configuration(server="smtp.office365.com", credentials=credentials, retry_policy=FaultTolerance(max_wait=2*60))
         try:
             account = Account(primary_smtp_address=send_as, credentials=credentials, config=config, autodiscover=False, access_type=DELEGATE)
         except:
             self.logger.exception("Email account could not be accessed.")
-            raise
+            raise ConnectionError("Connection to Exchange server failed. Please check your credentials and/or proxy settings")
 
-=======
-        config = Configuration(server="smtp.office365.com", credentials=credentials, retry_policy=FaultTolerance(max_wait=2*60))
-        try:
-            account = Account(primary_smtp_address=send_as, credentials=credentials, config=config, autodiscover=False, access_type=DELEGATE)
-        except:
-            raise ConnectionError("Connection to Exchange server failed. Please check your credentials and/or proxy settings")
->>>>>>> 58de7206
         m = Message(
             account=account,
             subject=self.subject,
