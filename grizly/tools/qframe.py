import pandas as pd

import re
import os
import sqlparse
from copy import deepcopy
import json
import logging
import pyarrow as pa
import math

from .s3 import S3
from .sqldb import SQLDB, check_if_valid_type
from ..ui.qframe import SubqueryUI, FieldUI
from ..utils import get_path
from .extract import Extract

import deprecation
from functools import partial

deprecation.deprecated = partial(deprecation.deprecated, deprecated_in="0.3", removed_in="0.4")

logger = logging.getLogger(__name__)


def prepend_table(data, expression):
    field_regex = r"\w+[a-z]"
    escapes_regex = r"""[^"]+"|'[^']+'|and\s|or\s"""
    column_names = re.findall(field_regex, expression)
    columns_to_escape = " ".join(re.findall(escapes_regex, expression))
    for column_name in column_names:
        if column_name in columns_to_escape:
            pass
        else:
            _column_name = data["table"] + "." + column_name
            expression = expression.replace(column_name, _column_name)
            columns_to_escape += " {}".format(column_name)
    return expression


class QFrame(Extract):
    """Class which genearates a SQL statement.

    Parameters
    ----------
    data : dict
        Dictionary structure holding fields, schema, table, sql information.

    engine : str
        Engine string. If empty then the engine string is "mssql+pyodbc://DenodoODBC".
        Other engine strings:

        * DenodoPROD: "mssql+pyodbc://DenodoPROD",
        * Redshift: "mssql+pyodbc://redshift_acoe",
        * MariaDB: "mssql+pyodbc://retool_dev_db"
    """

    # KM: can we delete sql argument?
    def __init__(self, data={}, engine: str = None, sql=None, getfields=[], chunksize=None, logger=None):
        self.tool_name = "QFrame"
        self.engine = engine if engine else "mssql+pyodbc://DenodoODBC"
        if not isinstance(self.engine, str):
            raise ValueError("QFrame engine is not of type: str")
        self.data = data
        self.sql = sql or ""
        self.getfields = getfields
        self.fieldattrs = [
            "type",
            "as",
            "group_by",
            "expression",
            "select",
            "custom_type",
            "order_by",
        ]
        self.fieldtypes = ["dim", "num"]
        self.dtypes = {}
<<<<<<< HEAD
=======
        self.chunksize = chunksize
>>>>>>> 26dd24a1
        self.logger = logger
        super().__init__()

    def create_sql_blocks(self):
        """Creates blocks which are used to generate an SQL"""
        if self.data == {}:
            print("Your QFrame is empty.")
            return self
        else:
            self.data["select"]["sql_blocks"] = _build_column_strings(self.data)
            return self

    def validate_data(self, data):
        """Validates loaded data.

        Parameters
        ----------
        data : dict
            Dictionary structure holding fields, schema, table, sql information.

        Returns
        -------
        dict
            Dictionary with validated data.
        """
        return _validate_data(data)

    def show_duplicated_columns(self):
        """Shows duplicated columns.

        Returns
        -------
        QFrame
        """
        duplicates = _get_duplicated_columns(self.data)

        if duplicates != {}:
            print("\033[1m", "DUPLICATED COLUMNS: \n", "\033[0m")
            for key in duplicates.keys():
                print(f"{key}:\t {duplicates[key]}\n")
            print("Use your_qframe.remove() to remove or your_qframe.rename() to rename columns.")

        else:
            print("There are no duplicated columns.")
        return self

    def save_json(self, json_path, subquery=""):
        """Saves QFrame.data to json file.

        Parameters
        ----------
        json_path : str
            Path to json file.
        subquery : str, optional
            Key in json file, by default ''
        """
        if os.path.isfile(json_path):
            with open(json_path, "r") as f:
                json_data = json.load(f)
                if json_data == "":
                    json_data = {}
        else:
            json_data = {}

        if subquery != "":
            json_data[subquery] = self.data
        else:
            json_data = self.data

        with open(json_path, "w") as f:
            json.dump(json_data, f, indent=4)
        print(f"Data saved in {json_path}")
        return self

    def build_subquery(self, store_path, subquery, database):
        return SubqueryUI(store_path=store_path).build_subquery(self, subquery, database)

    def from_json(self, json_path, subquery=""):
        """Reads QFrame.data from json file.

        Parameters
        ----------
        json_path : str
            Path to json file.
        subquery : str, optional
            Key in json file, by default ''

        Returns
        -------
        QFrame
        """
        with open(json_path, "r") as f:
            data = json.load(f)
            if data != {}:
                if subquery == "":
                    self.data = self.validate_data(data)
                else:
                    self.data = self.validate_data(data[subquery])
            else:
                self.data = data
        for field in self.data["select"]["fields"]:
            _type = self.data["select"]["fields"][field]["type"]
            dtype = "object"
            if _type == "num":
                dtype = "float64"
            elif _type == "dim":
                dtype == "object"
            self.dtypes[field] = dtype
        return self

    def read_json(self, json_path, subquery=""):
        """Warning: this function is obsoleted, use from_json instead.

        Reads QFrame.data from json file.

        Parameters
        ----------
        json_path : str
            Path to json file.
        subquery : str, optional
            Key in json file, by default ''

        Returns
        -------
        QFrame
        """
        self.from_json(json_path, subquery)
        return self

    def read_dict(self, data):
        """Reads QFrame.data from dictionary.

        Parameters
        ----------
        data : dict
            Dictionary structure holding fields, schema, table, sql information.

        Examples
        --------
        >>> qf = QFrame().read_dict(data = {'select': {'fields': {'CustomerId': {'type': 'dim'}, 'Sales': {'type': 'num'}}, 'schema': 'schema', 'table': 'table'}})
        >>> print(qf)
        SELECT CustomerId,
               Sales
        FROM schema.table

        Returns
        -------
        QFrame
        """
        self.data = self.validate_data(data)
        return self

    def select(self, fields):
        """Creates a subquery that looks like "SELECT sq.col1, sq.col2 FROM (some sql) sq".

        NOTE: Selected fields will be placed in the new QFrame. Names of new fields are created
        as a concat of "sq." and alias in the parent QFrame.

        Examples
        --------
        >>> qf = QFrame().read_dict(data = {'select': {'fields': {'CustomerId': {'type': 'dim', 'as': 'Id'}, 'Sales': {'type': 'num'}}, 'schema': 'schema', 'table': 'table'}})
        >>> print(qf)
        SELECT CustomerId AS Id,
               Sales
        FROM schema.table
        >>> qf = qf.select(["CustomerId", "Sales"])
        >>> print(qf)
        SELECT sq.Id AS Id,
               sq.Sales AS Sales
        FROM
          (SELECT CustomerId AS Id,
                  Sales
           FROM schema.table) sq

        Parameters
        ----------
        fields : list or str
            Fields in list or field as a string.
            If Fields is * then Select will contain all columns

        Returns
        -------
        QFrame
        """
        self.create_sql_blocks()
        sq_fields = deepcopy(self.data["select"]["fields"])
        new_fields = {}

        if isinstance(fields, str):
            if fields == "*":
                fields = sq_fields
            else:
                fields = [fields]

        for field in fields:
            if field not in sq_fields:
                logger.debug(f"Field {field} not found")

            elif "select" in sq_fields[field] and sq_fields[field]["select"] == 0:
                logger.debug(f"Field {field} is not selected in subquery.")

            else:
                if "as" in sq_fields[field] and sq_fields[field]["as"] != "":
                    alias = sq_fields[field]["as"]
                else:
                    alias = field
                new_fields[f"sq.{alias}"] = {
                    "type": sq_fields[field]["type"],
                    "as": alias,
                }
                if "custom_type" in sq_fields[field] and sq_fields[field]["custom_type"] != "":
                    new_fields[f"sq.{alias}"]["custom_type"] = sq_fields[field]["custom_type"]

        if new_fields:
            data = {"select": {"fields": new_fields}, "sq": self.data}
            self.data = data

        return self

    def rename(self, fields):
        """Renames columns (changes the field alias).

        Parameters
        ----------
        fields : dict
            Dictionary of columns and their new names.

        Examples
        --------
        >>> qf = QFrame().read_dict(data = {'select': {'fields': {'CustomerId': {'type': 'dim'}, 'Sales': {'type': 'num'}}, 'schema': 'schema', 'table': 'table'}})
        >>> qf = qf.rename({'Sales': 'Billings'})
        >>> print(qf)
        SELECT CustomerId,
               Sales AS Billings
        FROM schema.table

        Returns
        -------
        QFrame
        """
        for field in fields:
            if field in self.data["select"]["fields"]:
                self.data["select"]["fields"][field]["as"] = fields[field].replace(" ", "_")
        return self

    def remove(self, fields):
        """Removes fields.

        Parameters
        ----------
        fields : list
            List of fields to remove.

        Examples
        --------
        >>> qf = QFrame().read_dict(data = {'select': {'fields': {'CustomerId': {'type': 'dim'}, 'Sales': {'type': 'num'}}, 'schema': 'schema', 'table': 'table'}})
        >>> qf = qf.remove(['Sales'])
        >>> print(qf)
        SELECT CustomerId
        FROM schema.table

        Returns
        -------
        QFrame
        """
        if isinstance(fields, str):
            fields = [fields]

        for field in fields:
            self.data["select"]["fields"].pop(field, f"Field {field} not found.")

        return self

    def distinct(self):
        """Adds DISTINCT statement.

        Examples
        --------
        >>> qf = QFrame().read_dict(data = {'select': {'fields': {'CustomerId': {'type': 'dim'}, 'Sales': {'type': 'num'}}, 'schema': 'schema', 'table': 'table'}})
        >>> qf = qf.distinct()
        >>> print(qf)
        SELECT DISTINCT CustomerId,
                        Sales
        FROM schema.table

        Returns
        -------
        QFrame
        """
        self.data["select"]["distinct"] = 1

        return self

    def query(self, query, if_exists="append", operator="and"):
        """Adds WHERE statement.

        Parameters
        ----------
        query : str
            Where statement.
        if_exists : {'append', 'replace'}, optional
            How to behave when the where clause already exists, by default 'append'
        operator : {'and', 'or'}, optional
            How to add another condition to existing one, by default 'and'

        Examples
        --------
        >>> qf = QFrame().read_dict(data = {'select': {'fields': {'CustomerId': {'type': 'dim'}, 'Sales': {'type': 'num'}}, 'schema': 'schema', 'table': 'table'}})
        >>> qf = qf.query("Sales != 0")
        >>> print(qf)
        SELECT CustomerId,
               Sales
        FROM schema.table
        WHERE Sales != 0

        Returns
        -------
        QFrame
        """
        if if_exists not in ["append", "replace"]:
            raise ValueError("Invalid value in if_exists. Valid values: 'append', 'replace'.")
        if operator not in ["and", "or"]:
            raise ValueError("Invalid value in operator. Valid values: 'and', 'or'.")

        if "union" in self.data["select"]:
            print("You can't add where clause inside union. Use select() method first.")
        else:
            if "where" not in self.data["select"] or self.data["select"]["where"] == "" or if_exists == "replace":
                self.data["select"]["where"] = query
            elif if_exists == "append":
                self.data["select"]["where"] += f" {operator} {query}"
        return self

    def having(self, having, if_exists="append", operator="and"):
        """Adds HAVING statement.

        Parameters
        ----------
        having : str
            Having statement.
        if_exists : {'append', 'replace'}, optional
            How to behave when the having clause already exists, by default 'append'
        operator : {'and', 'or'}, optional
            How to add another condition to existing one, by default 'and'

        Examples
        --------
        >>> qf = QFrame().read_dict(data = {'select': {'fields': {'CustomerId': {'type': 'dim'}, 'Sales': {'type': 'num'}}, 'schema': 'schema', 'table': 'table'}})
        >>> qf = qf.groupby(['CustomerId'])['Sales'].agg('sum')
        >>> qf = qf.having("sum(sales)>100")
        >>> print(qf)
        SELECT CustomerId,
               sum(Sales) AS Sales
        FROM schema.table
        GROUP BY CustomerId
        HAVING sum(sales)>100

        Returns
        -------
        QFrame
        """
        if if_exists not in ["append", "replace"]:
            raise ValueError("Invalid value in if_exists. Valid values: 'append', 'replace'.")
        if operator not in ["and", "or"]:
            raise ValueError("Invalid value in operator. Valid values: 'and', 'or'.")

        if "union" in self.data["select"]:
            print(
                """You can't add having clause inside union. Use select() method first.
            (The GROUP BY and HAVING clauses are applied to each individual query, not the final result set.)"""
            )

        else:
            if if_exists == "replace":
                self.data["select"]["having"] = having
            else:
                if "having" in self.data["select"]:
                    self.data["select"]["having"] += f" {operator} {having}"
                else:
                    self.data["select"]["having"] = having
        return self

    def assign(self, type="dim", group_by="", order_by="", custom_type="", **kwargs):
        """Assigns expressions.

        Parameters
        ----------
        type : {'dim', 'num'}, optional
            Column type, by default "dim"

            * dim: VARCHAR(500)
            * num: FLOAT(53)
        group_by : {group, sum, count, min, max, avg, stddev ""}, optional
            Aggregation type, by default ""
        order_by : {'ASC','DESC'}, optional
            Sort ascending or descending, by default ''
        custom_type : str, optional
            Column type, by default ''

        Examples
        --------
        >>> qf = QFrame().read_dict(data = {'select': {'fields': {'CustomerId': {'type': 'dim'}, 'Sales': {'type': 'num'}}, 'schema': 'schema', 'table': 'table'}})
        >>> qf = qf.assign(Sales_Div="Sales/100", type='num')
        >>> print(qf)
        SELECT CustomerId,
               Sales,
               Sales/100 AS Sales_Div
        FROM schema.table

        >>> qf = QFrame().read_dict(data = {'select': {'fields': {'CustomerId': {'type': 'dim'}, 'Sales': {'type': 'num'}}, 'schema': 'schema', 'table': 'table'}})
        >>> qf = qf.assign(Sales_Positive="CASE WHEN Sales>0 THEN 1 ELSE 0 END")
        >>> print(qf)
        SELECT CustomerId,
               Sales,
               CASE
                   WHEN Sales>0 THEN 1
                   ELSE 0
               END AS Sales_Positive
        FROM schema.table

        Returns
        -------
        QFrame
        """
        if type not in ["dim", "num"] and custom_type == "":
            raise ValueError("Custom type is not provided and invalid value in type. Valid values: 'dim', 'num'.")
        if group_by.lower() not in [
            "group",
            "sum",
            "count",
            "min",
            "max",
            "avg",
            "stddev",
            "",
        ]:
            raise ValueError(
                "Invalid value in group_by. Valid values: 'group', 'sum', 'count', 'min', 'max', 'avg', 'stddev', ''."
            )
        if order_by.lower() not in ["asc", "desc", ""]:
            raise ValueError("Invalid value in order_by. Valid values: 'ASC', 'DESC', ''.")
        if "union" in self.data["select"]:
            print("You can't assign expressions inside union. Use select() method first.")
        else:
            if kwargs is not None:
                for key in kwargs:
                    expression = kwargs[key]
                    self.data["select"]["fields"][key] = {
                        "type": type,
                        "as": key,
                        "group_by": group_by,
                        "order_by": order_by,
                        "expression": expression,
                        "custom_type": custom_type,
                    }
        return self

    def groupby(self, fields):
        """Adds GROUP BY statement.

        Parameters
        ----------
        fields : list or string
            List of fields or a field.

        Examples
        --------
        >>> qf = QFrame().read_dict(data = {'select': {'fields': {'CustomerId': {'type': 'dim'}, 'Sales': {'type': 'num'}}, 'schema': 'schema', 'table': 'table'}})
        >>> qf = qf.groupby(['CustomerId'])['Sales'].agg('sum')
        >>> print(qf)
        SELECT CustomerId,
               sum(Sales) AS Sales
        FROM schema.table
        GROUP BY CustomerId

        Returns
        -------
        QFrame
        """
        assert "union" not in self.data["select"], "You can't group by inside union. Use select() method first."

        if isinstance(fields, str):
            fields = [fields]

        for field in fields:
            self.data["select"]["fields"][field]["group_by"] = "group"

        return self

    def agg(self, aggtype):
        """Aggregates fields.

        Parameters
        ----------
        aggtype : {'sum', 'count', 'min', 'max', 'avg', 'stddev'}
            Aggregation type.

        Examples
        --------
        >>> qf = QFrame().read_dict(data = {'select': {'fields': {'CustomerId': {'type': 'dim'}, 'Sales': {'type': 'num'}, 'Orders': {'type': 'num'}}, 'schema': 'schema', 'table': 'table'}})
        >>> qf = qf.groupby(['CustomerId'])['Sales', 'Orders'].agg('sum')
        >>> print(qf)
        SELECT CustomerId,
               sum(Sales) AS Sales,
               sum(Orders) AS Orders
        FROM schema.table
        GROUP BY CustomerId

        Returns
        -------
        QFrame
        """
        if aggtype.lower() not in [
            "group",
            "sum",
            "count",
            "min",
            "max",
            "avg",
            "stddev",
        ]:
            raise ValueError(
                "Invalid value in aggtype. Valid values: 'group', 'sum', 'count', 'min', 'max', 'avg','stddev'."
            )

        if "union" in self.data["select"]:
            print("You can't aggregate inside union. Use select() method first.")
        else:
            for field in self.getfields:
                if field in self.data["select"]["fields"]:
                    self.data["select"]["fields"][field]["group_by"] = aggtype
                else:
                    logger.debug("Field not found.")

        return self

    def sum(self):
        """Sums fields that have nothing in group_by key.

        Examples
        --------
        >>> qf = QFrame().read_dict(data = {'select': {'fields': {'CustomerId': {'type': 'dim'}, 'Sales': {'type': 'num'}, 'Orders': {'type': 'num'}}, 'schema': 'schema', 'table': 'table'}})
        >>> qf = qf.groupby(['CustomerId']).sum()
        >>> print(qf)
        SELECT CustomerId,
               sum(Sales) AS Sales,
               sum(Orders) AS Orders
        FROM schema.table
        GROUP BY CustomerId

        Returns
        -------
        QFrame
        """
        fields = []
        for field in self.data["select"]["fields"]:
            if (
                "group_by" not in self.data["select"]["fields"][field]
                or self.data["select"]["fields"][field]["group_by"] == ""
            ):
                fields.append(field)
        return self[fields].agg("sum")

    def orderby(self, fields, ascending=True):
        """Adds ORDER BY statement.

        Parameters
        ----------
        fields : list or str
            Fields in list or field as a string.
        ascending : bool or list, optional
            Sort ascending vs. descending. Specify list for multiple sort orders, by default True

        Examples
        --------
        >>> qf = QFrame().read_dict(data = {'select': {'fields': {'CustomerId': {'type': 'dim'}, 'Sales': {'type': 'num'}}, 'schema': 'schema', 'table': 'table'}})
        >>> qf = qf.orderby(["Sales"])
        >>> print(qf)
        SELECT CustomerId,
               Sales
        FROM schema.table
        ORDER BY Sales

        >>> qf = QFrame().read_dict(data = {'select': {'fields': {'CustomerId': {'type': 'dim'}, 'Sales': {'type': 'num'}}, 'schema': 'schema', 'table': 'table'}})
        >>> qf = qf.orderby(["Sales"], ascending=False)
        >>> print(qf)
        SELECT CustomerId,
               Sales
        FROM schema.table
        ORDER BY Sales DESC

        Returns
        -------
        QFrame
        """
        if isinstance(fields, str):
            fields = [fields]
        if isinstance(ascending, bool):
            ascending = [ascending for item in fields]

        assert len(fields) == len(ascending), "Incorrect list size."

        iterator = 0
        for field in fields:
            if field in self.data["select"]["fields"]:
                order = "ASC" if ascending[iterator] else "DESC"
                self.data["select"]["fields"][field]["order_by"] = order
            else:
                logger.debug(f"Field {field} not found.")

            iterator += 1

        return self

    def limit(self, limit):
        """Adds LIMIT statement.

        Parameters
        ----------
        limit : int or str
            Number of rows to select.

        Examples
        --------
        >>> qf = QFrame().read_dict(data = {'select': {'fields': {'CustomerId': {'type': 'dim'}, 'Sales': {'type': 'num'}}, 'schema': 'schema', 'table': 'table'}})
        >>> qf = qf.limit(100)
        >>> print(qf)
        SELECT CustomerId,
               Sales
        FROM schema.table
        LIMIT 100

        Returns
        -------
        QFrame
        """
        self.data["select"]["limit"] = str(limit)

        return self

    def offset(self, offset):
        """Adds OFFSET statement.

        Parameters
        ----------
        offset : int or str
            The row from which to start the data.

        Examples
        --------
        >>> qf = QFrame().read_dict(data = {'select': {'fields': {'CustomerId': {'type': 'dim'}, 'Sales': {'type': 'num'}}, 'schema': 'schema', 'table': 'table'}})
        >>> qf = qf.offset(100)
        >>> print(qf)
        SELECT CustomerId,
               Sales
        FROM schema.table
        OFFSET 100

        Returns
        -------
        QFrame
        """
        self.data["select"]["offset"] = str(offset)

        return self

<<<<<<< HEAD
    def window(self, offset: int = None, limit: int = None):
        if offset:
            self.offset(offset)
        if limit:
            self.limit(limit)
        return self

    def cut(self, chunksize: int):
        """Divides a QFrame into multiple smaller QFrames, each containing chunksize rows"""
        db = "denodo" if "denodo" in self.engine else "redshift"
        con = SQLDB(db=db, engine_str=self.engine).get_connection()
        query = f"SELECT COUNT(*) FROM ({qf.get_sql()})"
        no_rows = con.execute(sql).fetchval()
        con.close()
        qfs = []
        for chunk in range(1, no_rows, chunksize):  # may need to use no_rows+1
            qf = qf.window(offset=chunk, limit=chunksize) 
            qfs.append(qf)
        return qfs

=======
>>>>>>> 26dd24a1
    def rearrange(self, fields):
        """Changes order of the columns.

        Parameters
        ----------
        fields : list or str
            Fields in list or field as a string.

        Examples
        --------
        >>> qf = QFrame().read_dict(data = {'select': {'fields': {'CustomerId': {'type': 'dim'}, 'Sales': {'type': 'num'}}, 'schema': 'schema', 'table': 'table'}})
        >>> qf = qf.rearrange(['Sales', 'CustomerId'])
        >>> print(qf)
        SELECT Sales,
               CustomerId
        FROM schema.table

        Returns
        -------
        QFrame
        """
        if isinstance(fields, str):
            fields = [fields]

        old_fields = deepcopy(self.data["select"]["fields"])
        assert set(old_fields) == set(fields) and len(old_fields) == len(
            fields
        ), "Fields are not matching, make sure that fields are the same as in your QFrame."

        new_fields = {}
        for field in fields:
            new_fields[field] = old_fields[field]

        self.data["select"]["fields"] = new_fields

        self.create_sql_blocks()

        return self

    def get_fields(self, aliased=False):
        """Returns list of QFrame fields.

        Parameters
        ----------
        aliased : boolean
            Whether to return original names or aliases.

        Examples
        --------
        >>> qf = QFrame().read_dict(data = {'select': {'fields': {'CustomerId': {'type': 'dim'}, 'Sales': {'type': 'num'}}, 'schema': 'schema', 'table': 'table'}})
        >>> qf.get_fields()
        ['CustomerId', 'Sales']

        Returns
        -------
        list
            List of field names
        """

        if aliased:
            self.get_sql(0)
            fields = self.data["select"]["sql_blocks"]["select_aliases"]
        else:
            fields = list(self.data["select"]["fields"].keys()) if self.data else []

        return fields

    def get_dtypes(self):
        """Returns list of QFrame field data types.
        The dtypes are resolved to SQL types, e.g. 'dim' will resolved to VARCHAR(500)

        Examples
        --------
        >>> qf = QFrame().read_dict(data = {'select': {'fields': {'CustomerId': {'type': 'dim'}, 'Sales': {'type': 'num'}}, 'schema': 'schema', 'table': 'table'}})
        >>> qf.get_dtypes()
        ['VARCHAR(500)', 'FLOAT(53)']

        Returns
        -------
        list
            List of field data dtypes
        """
        self.get_sql(0)
        dtypes = self.data["select"]["sql_blocks"]["types"]
        return dtypes

    def get_sql(self, print_sql=True):
        """Overwrites the SQL statement inside the class and prints saved string.

        Examples
        --------
        >>> qf = QFrame().read_dict(data = {'select': {'fields': {'CustomerId': {'type': 'dim'}, 'Sales': {'type': 'num'}}, 'schema': 'schema', 'table': 'table'}})
        >>> print(qf.get_sql())
        SELECT CustomerId,
               Sales
        FROM schema.table

        Returns
        -------
        QFrame
        """
        self.create_sql_blocks()
        self.sql = _get_sql(self.data)
        return self.sql

    @deprecation.deprecated(details="Use SQLDB.create_table instead",)
    def create_table(self, table, schema="", char_size=500, engine_str=None):
        """Creates a new empty QFrame table in database if the table doesn't exist.

        Parameters
        ----------
        table : str
            Name of SQL table.
        schema : str, optional
            Specify the schema.

        Returns
        -------
        QFrame
        """
        engine_str = engine_str or self.engine
        self.create_sql_blocks()
        sqldb = SQLDB(db="redshift", engine_str=engine_str)
        sqldb.create_table(
            columns=self.get_fields(aliased=True),
            types=self.get_dtypes(),
            table=table,
            schema=schema,
            char_size=char_size,
        )
        return self

    @deprecation.deprecated(details="Use QFrame.to_csv, S3.from_file and S3.to_rds instead",)
    def to_rds(
        self,
        table,
        csv_path,
        schema="",
        if_exists="fail",
        sep="\t",
        use_col_names=True,
        chunksize=None,
        keep_csv=True,
        cursor=None,
        redshift_str=None,
        bucket=None,
    ):
        """Writes QFrame table to Redshift database using S3.

        Parameters
        ----------
        table : str
            Name of SQL table
        csv_path : str
            Path to csv file
        schema : str, optional
            Specify the schema
        if_exists : {'fail', 'replace', 'append'}, optional
            How to behave if the table already exists, by default 'fail'

            * fail: Raise a ValueError
            * replace: Clean table before inserting new values.
            * append: Insert new values to the existing table

        sep : str, optional
            Separator/delimiter in csv file, by default '\t'
        use_col_names : bool, optional
            If True the data will be loaded by the names of columns, by default True
        chunksize : int, optional
            If specified, return an iterator where chunksize is the number of rows to include in each chunk, by default None
        keep_csv : bool, optional
            Whether to keep the local csv copy after uploading it to Amazon S3, by default True
        redshift_str : str, optional
            Redshift engine string, if None then 'mssql+pyodbc://redshift_acoe'
        bucket : str, optional
            Bucket name in S3, if None then 'acoe-s3'

        Examples
        --------
        >>> engine_string = "sqlite:///" + get_path("grizly_dev", "tests", "Chinook.sqlite")
        >>> playlist_track = {"select": {"fields":{"PlaylistId": {"type" : "dim"}, "TrackId": {"type" : "dim"}}, "table" : "PlaylistTrack"}}
        >>> qf = QFrame(engine=engine_string).read_dict(playlist_track).limit(5)
        >>> qf = qf.to_rds(table='test', csv_path=get_path('test.csv'), schema='sandbox', if_exists='replace', redshift_str='mssql+pyodbc://redshift_acoe', bucket='acoe-s3', keep_csv=False)

        Returns
        -------
        QFrame
        """
        self.to_csv(
            csv_path=csv_path, sep=sep, chunksize=chunksize, cursor=cursor,
        )
        s3 = S3(
            file_name=os.path.basename(csv_path),
            file_dir=os.path.dirname(csv_path),
            bucket=bucket,
            redshift_str=redshift_str,
        )
        s3.from_file()
        if use_col_names:
            column_order = self.get_fields(aliased=True)
        else:
            column_order = None
        s3.to_rds(
            table=table, schema=schema, if_exists=if_exists, sep=sep, column_order=column_order,
        )
        return self

    def to_table(self, table, schema="", if_exists="fail", char_size=500):
        """Inserts values from QFrame object into given table. Name of columns in qf and table have to match each other.

        Parameters
        ----------
        table: str
            Name of SQL table
        schema: str
            Specify the schema
        if_exists : {'fail', 'replace', 'append'}, optional
            How to behave if the table already exists, by default 'fail'

            * fail: Raise a ValueError.
            * replace: Clean table before inserting new values.
            * append: Insert new values to the existing table.

        Returns
        -------
        QFrame
        """
        self.create_sql_blocks()
        sqldb = SQLDB(db="redshift", engine_str=self.engine)
        sqldb.create_table(
            columns=self.get_fields(aliased=True),
            types=self.get_dtypes(),
            table=table,
            schema=schema,
            char_size=char_size,
        )
        sqldb.write_to(
            table=table, columns=self.get_fields(aliased=True), sql=self.get_sql(), schema=schema, if_exists=if_exists,
        )
        return self

    def to_df(self, db="redshift", chunksize: int = None):
        """Writes QFrame to DataFrame. Uses pandas.read_sql.

        TODO: DataFarme types should correspond to types defined in QFrame data.

        Parameters
        ---------
        db : not really used but has to be provided
        
        Returns
        -------
        DataFrame
            Data generated from sql.
        """
        sql = self.get_sql()
        sqldb = SQLDB(db=db, engine_str=self.engine, logger=self.logger)
        con = sqldb.get_connection()
        offset = 0
        dfs = []
        if chunksize:
            if not "limit" in sql.lower():  # respect existing LIMIT
                while True:
                    chunk_sql = sql + f"\nOFFSET {offset} LIMIT {self.chunksize}"
                    chunk_df = pd.read_sql(chunk_sql, con)
                    dfs.append(chunk_df)
                    offset += chunksize
                    if len(dfs[-1]) < chunksize:
                        break
                df = pd.concat(dfs)
            else:
                self.logger.warning(f"LIMIT already exists in query. Chunksize will not be applied")
        else:
            df = pd.read_sql(sql, con)

        # df = read_sql(sql=sql, con=con)
        # import io
        # from sqlalchemy import create_engine
        # copy_sql = f"COPY ({sql}) TO STDOUT WITH CSV HEADER"
        # engine_str = "mssql+pyodbc://DenodoPROD"
        # engine = create_engine(engine_str)
        # conn = engine.raw_connection()
        # cur = conn.cursor()
        # store = io.StringIO()
        # cur.copy_expert(copy_sql, store)
        # store.seek(0)
        # df = read_csv(store)
        # self.df = df
        con.close()
        del sqldb
        return df

    def to_arrow(self, db="redshift", debug=False):
        sql = self.get_sql()
        sqldb = SQLDB(db=db, engine_str=self.engine, interface="turbodbc", logger=self.logger)
        con = sqldb.get_connection()
        cursor = con.cursor()
        cursor.execute(sql)
        rowcount = cursor.rowcount
        batches = cursor.fetcharrowbatches(strings_as_dictionary=True)  # string_as.. - similar to pd.Categorical
        arrow_table = pa.concat_tables(batches)
        cursor.close()
        con.close()
        if debug:
            return arrow_table, rowcount
        return arrow_table

    def to_sql(
        self,
        table,
        engine,
        schema="",
        if_exists="fail",
        index=True,
        index_label=None,
        chunksize=None,
        dtype=None,
        method=None,
    ):
        """Writes QFrame to DataFarme and then DataFarme to SQL database. Uses pandas.to_sql.

        Parameters
        ----------
        table : str
            Name of SQL table.
        schema : string, optional
            Specify the schema.
        if_exists : {'fail', 'replace', 'append'}, default 'fail'
            How to behave if the table already exists.

            * fail: Raise a ValueError.
            * replace: Drop the table before inserting new values.
            * append: Insert new values to the existing table.

        index : bool, default True
            Write DataFrame index as a column. Uses `index_label` as the column
            name in the table.
        index_label : str or sequence, default None
            Column label for index column(s). If None is given (default) and
            `index` is True, then the index names are used.
            A sequence should be given if the DataFrame uses MultiIndex.
        chunksize : int, optional
            Rows will be written in batches of this size at a time. By default,
            all rows will be written at once.
        dtype : dict, optional
            Specifying the datatype for columns. The keys should be the column
            names and the values should be the SQLAlchemy types or strings for
            the sqlite3 legacy mode.
        method : {None, 'multi', callable}, default None
            Controls the SQL insertion clause used:

            * None : Uses standard SQL ``INSERT`` clause (one per row).
            * 'multi': Pass multiple values in a single ``INSERT`` clause.
            * callable with signature ``(pd_table, conn, keys, data_iter)``.
        """
        df = self.to_df()
        sqldb = SQLDB(db="redshift", engine_str=self.engine)
        con = sqldb.get_connection()

        df.to_sql(
            name=table,
            con=con,
            schema=schema,
            if_exists=if_exists,
            index=index,
            index_label=index_label,
            chunksize=chunksize,
            dtype=dtype,
            method=method,
        )
        con.close()
        return self

    @deprecation.deprecated(details="Use S3.from_file function instead",)
    def csv_to_s3(self, csv_path, s3_key=None, keep_csv=True, bucket=None):
        """Writes csv file to s3.

        Parameters
        ----------
        csv_path : str
            Path to csv file.
        keep_csv : bool, optional
            Whether to keep the local csv copy after uploading it to Amazon S3, by default True
        bucket : str, optional
            Bucket name, if None then 'teis-data'

        Returns
        -------
        QFrame
        """
        s3 = S3(file_name=os.path.basename(csv_path), s3_key=s3_key, bucket=bucket, file_dir=os.path.dirname(csv_path),)
        return s3.from_file(keep_file=keep_csv)

    @deprecation.deprecated(details="Use S3.to_rds function instead",)
    def s3_to_rds(
        self, table, s3_name, schema="", if_exists="fail", sep="\t", use_col_names=True, redshift_str=None, bucket=None,
    ):
        """Writes s3 to Redshift database.

        Parameters
        ----------
        table : str
            Name of SQL table.
        s3_name : str
            Name of s3 file from which we want to load data.
        schema : str, optional
            Specify the schema.
        if_exists : {'fail', 'replace', 'append'}, default 'fail'
            How to behave if the table already exists.

            * fail: Raise a ValueError.
            * replace: Clean table before inserting new values.
            * append: Insert new values to the existing table.

        sep : str, default '\t'
            Separator/delimiter in csv file.
        use_col_names : bool, optional
            If True the data will be loaded by the names of columns, by default True
        redshift_str : str, optional
            Redshift engine string, by default None
        bucket : str, optional
            Bucket name, by default None

        Returns
        -------
        QFrame
        """
        file_name = s3_name.split("/")[-1]
        s3_key = "/".join(s3_name.split("/")[:-1])
        s3 = S3(file_name=file_name, s3_key=s3_key, bucket=bucket, redshift_str=redshift_str)
        if use_col_names:
            column_order = self.get_fields(aliased=True)
        else:
            column_order = None
        s3.to_rds(
            table=table, schema=schema, if_exists=if_exists, sep=sep, column_order=column_order,
        )
        return self

    def copy(self):
        """Makes a copy of QFrame.

        Returns
        -------
        QFrame
        """
        data = deepcopy(self.data)
        engine = deepcopy(self.engine)
        sql = deepcopy(self.sql)
        getfields = deepcopy(self.getfields)
        return QFrame(data=data, engine=engine, sql=sql, getfields=getfields)

    def __str__(self):
        sql = self.get_sql()
        return sql

    def __getitem__(self, getfields):
        if isinstance(getfields, str):
            self.getfields = [getfields]
        elif isinstance(getfields, tuple):
            self.getfields = list(getfields)
        else:
            self.getfields = getfields
        return self


def join(qframes=[], join_type=None, on=None, unique_col=True):
    """Joins QFrame objects. Returns QFrame.

    Name of each field is a concat of: "sq" + position of parent QFrame in qframes + "." + alias in their parent QFrame.
    If the fields have the same aliases in their parent QFrames they will have the same aliases in joined QFrame.

    By default the joined QFrame will contain all fields from the first QFrame and all fields from the other QFrames
    which are not in the first QFrame. This approach prevents duplicates. If you want to choose the columns, set unique_col=False and
    after performing join please remove fields with the same aliases or rename the aliases.

    Parameters
    ----------
    qframes : list
        List of qframes
    join_type : str or list
        Join type or a list of join types.
    on : str or list
        List of on join conditions. In case of CROSS JOIN set the condition on 0.
        NOTE: Structure of the elements of this list is very specific. You always have to use prefix "sq{qframe_position}."
        if you want to refer to the column. Check examples.
    unique_col : boolean, optional
        If True the joined QFrame will cotain all fields from the first QFrame and all fields from other QFrames which
        are not repeated. If False the joined QFrame will contain all fields from every QFrame, default True


    NOTE: Order of the elements in join_type and on list is important.

    TODO: Add validations on engines. QFarmes engines have to be the same.

    Examples
    --------
    >>> playlist_track = {"select": {"fields":{"PlaylistId": {"type" : "dim"}, "TrackId": {"type" : "dim"}}, "table" : "PlaylistTrack"}}
    >>> playlist_track_qf = QFrame().read_dict(playlist_track)
    >>> print(playlist_track_qf)
    SELECT PlaylistId,
           TrackId
    FROM PlaylistTrack
    >>> playlists = {"select": {"fields": {"PlaylistId": {"type" : "dim"}, "Name": {"type" : "dim"}}, "table" : "Playlist"}}
    >>> playlists_qf = QFrame().read_dict(playlists)
    >>> print(playlists_qf)
    SELECT PlaylistId,
           Name
    FROM Playlist
    >>> joined_qf = join(qframes=[playlist_track_qf, playlists_qf], join_type='left join', on='sq1.PlaylistId=sq2.PlaylistId')
    Data joined successfully.
    >>> print(joined_qf)
    SELECT sq1.PlaylistId AS PlaylistId,
           sq1.TrackId AS TrackId,
           sq2.Name AS Name
    FROM
      (SELECT PlaylistId,
              TrackId
       FROM PlaylistTrack) sq1
    LEFT JOIN
      (SELECT PlaylistId,
              Name
       FROM Playlist) sq2 ON sq1.PlaylistId=sq2.PlaylistId

    Returns
    -------
    QFrame
    """
    assert (
        len(qframes) == len(join_type) + 1 or len(qframes) == 2 and isinstance(join_type, str)
    ), "Incorrect list size."
    assert len(qframes) == 2 and isinstance(on, (int, str)) or len(join_type) == len(on), "Incorrect list size."

    data = {"select": {"fields": {}}}
    aliases = []

    iterator = 0
    for q in qframes:
        if iterator == 0:
            first_engine = q.engine
        else:
            assert first_engine == q.engine, "QFrames have different engine strings."
        q.create_sql_blocks()
        iterator += 1
        data[f"sq{iterator}"] = deepcopy(q.data)
        sq = deepcopy(q.data["select"])

        for alias in sq["sql_blocks"]["select_aliases"]:
            if unique_col and alias in aliases:
                continue
            else:
                aliases.append(alias)
                for field in sq["fields"]:
                    if field == alias or "as" in sq["fields"][field] and sq["fields"][field]["as"] == alias:
                        data["select"]["fields"][f"sq{iterator}.{alias}"] = {
                            "type": sq["fields"][field]["type"],
                            "as": alias,
                        }
                        if "custom_type" in sq["fields"][field] and sq["fields"][field]["custom_type"] != "":
                            data["select"]["fields"][f"sq{iterator}.{alias}"]["custom_type"] = sq["fields"][field][
                                "custom_type"
                            ]
                        break

    if isinstance(join_type, str):
        join_type = [join_type]
    if isinstance(on, (int, str)):
        on = [on]

    data["select"]["join"] = {"join_type": join_type, "on": on}

    print("Data joined successfully.")
    if not unique_col:
        print(
            "Please remove or rename duplicated columns. Use your_qframe.show_duplicated_columns() to check duplicates."
        )
    return QFrame(data=data, engine=qframes[0].engine)


def union(qframes=[], union_type=None, union_by="position"):
    """Unions QFrame objects. Returns QFrame.

    Parameters
    ----------
    qframes : list
        List of qframes
    union_type : str or list
        Type or list of union types. Valid types: 'UNION', 'UNION ALL'.
    union_by : {'position', 'name'}, optional
        How to union the qframe, by default 'position'

        * position: union by position of the field
        * name: union by the field aliases

    Examples
    --------
    >>> qf = QFrame().read_dict(data = {'select': {'fields': {'CustomerId': {'type': 'dim'}, 'Sales': {'type': 'num'}}, 'schema': 'schema', 'table': 'table'}})
    >>> qf1 = qf.copy()
    >>> qf2 = qf.copy()
    >>> qf3 = qf.copy()
    >>> q_unioned = union(qframes=[qf1, qf2, qf3], union_type=["UNION ALL", "UNION"])
    Data unioned successfully.
    >>> print(q_unioned)
    SELECT CustomerId,
           Sales
    FROM schema.table
    UNION ALL
    SELECT CustomerId,
           Sales
    FROM schema.table
    UNION
    SELECT CustomerId,
           Sales
    FROM schema.table

    Returns
    -------
    QFrame
    """
    if isinstance(union_type, str):
        union_type = [union_type]

    assert len(qframes) >= 2, "You have to specify at least 2 qframes to perform a union."
    assert len(qframes) == len(union_type) + 1, "Incorrect list size."
    assert set(item.upper() for item in union_type) <= {
        "UNION",
        "UNION ALL",
    }, "Incorrect union type. Valid types: 'UNION', 'UNION ALL'."
    if union_by not in {"position", "name"}:
        raise ValueError("Invalid value for union_by. Valid values: 'position', 'name'.")

    data = {"select": {"fields": {}}}

    main_qf = qframes[0]
    main_qf.create_sql_blocks()
    data["sq1"] = deepcopy(main_qf.data)
    old_fields = deepcopy(main_qf.data["select"]["fields"])
    new_fields = deepcopy(main_qf.data["select"]["sql_blocks"]["select_aliases"])
    new_types = deepcopy(main_qf.data["select"]["sql_blocks"]["types"])
    qframes.pop(0)

    iterator = 2
    for qf in qframes:
        assert main_qf.engine == qf.engine, "QFrames have different engine strings."
        qf.create_sql_blocks()
        qf_aliases = qf.data["select"]["sql_blocks"]["select_aliases"]
        assert len(new_fields) == len(
            qf_aliases
        ), f"Amount of fields in {iterator}. QFrame doesn't match amount of fields in 1. QFrame."

        if union_by == "name":
            field_diff_1 = set(new_fields) - set(qf_aliases)
            field_diff_2 = set(qf_aliases) - set(new_fields)
            assert (
                field_diff_1 == set() and field_diff_2 == set()
            ), f"""Aliases {field_diff_2} not found in 1. QFrame, aliases {field_diff_1} not found in {iterator}. QFrame. Use qf.rename() to rename fields or set option union_by='position'"""
            ordered_fields = []
            for new_field in new_fields:
                fields = deepcopy(qf.data["select"]["fields"])
                for field in fields:
                    if field == new_field or "as" in fields[field] and fields[field]["as"] == new_field:
                        ordered_fields.append(field)
                        break
            qf.rearrange(ordered_fields)
            qf.create_sql_blocks()

        for new_field in new_fields:
            field_position = new_fields.index(new_field)
            new_type = new_types[field_position]
            qf_alias = qf.data["select"]["sql_blocks"]["select_aliases"][field_position]
            qf_type = qf.data["select"]["sql_blocks"]["types"][field_position]
            assert (
                qf_type == new_type
            ), f"Types don't match. 1. QFrame alias: {new_field} type: {new_type}, {iterator}. QFrame alias: {qf_alias} type: {qf_type}."

        data[f"sq{iterator}"] = deepcopy(qf.data)
        iterator += 1

    for field in old_fields:
        if "select" in old_fields[field] and old_fields[field]["select"] == 0:
            continue
        else:
            if "as" in old_fields[field] and old_fields[field]["as"] != "":
                alias = old_fields[field]["as"]
            else:
                alias = field

            data["select"]["fields"][alias] = {"type": old_fields[field]["type"]}
            if "custom_type" in old_fields[field] and old_fields[field]["custom_type"] != "":
                data["select"]["fields"][alias]["custom_type"] = old_fields[field]["custom_type"]

    data["select"]["union"] = {"union_type": union_type}

    print("Data unioned successfully.")
    return QFrame(data=data, engine=qframes[0].engine)


def _validate_data(data):
    if data == {}:
        raise AttributeError("Your data is empty.")

    if "select" not in data:
        raise AttributeError("Missing 'select' attribute.")

    select = data["select"]

    if "table" not in select and "join" not in select and "union" not in select and "sq" not in data:
        raise AttributeError("Missing 'table' attribute.")

    if "fields" not in select:
        raise AttributeError("Missing 'fields' attribute.")

    fields = select["fields"]

    for field in fields:
        for key_attr in fields[field]:
            if key_attr not in {
                "type",
                "as",
                "group_by",
                "expression",
                "select",
                "custom_type",
                "order_by",
            }:
                raise AttributeError(
                    f"""Field '{field}' has invalid attribute '{key_attr}'. Valid attributes:
                                        'type', 'as', 'group_by', 'order_by', 'expression', 'select', 'custom_type'"""
                )
        if "type" in fields[field]:
            field_type = fields[field]["type"]
            if "custom_type" in fields[field]:
                field_custom_type = fields[field]["custom_type"]
                if field_custom_type != "":
                    if not check_if_valid_type(field_custom_type):
                        raise ValueError(
                            f"""Field '{field}' has invalid value '{field_custom_type}' in custom_type. Check valid types for Redshift tables."""
                        )
                elif field_type not in ["dim", "num"] and field_custom_type == "":
                    raise ValueError(
                        f"""Field '{field}' doesn't have custom_type and has invalid value in type: '{field_type}'. Valid values: 'dim', 'num'."""
                    )
            else:
                if field_type not in ["dim", "num"]:
                    raise ValueError(
                        f"""Field '{field}' has invalid value in type: '{field_type}'. Valid values: 'dim', 'num'."""
                    )
        else:
            raise AttributeError(f"Missing type attribute in field '{field}'.")

        if "as" in fields[field]:
            fields[field]["as"] = fields[field]["as"].replace(" ", "_")

        if "group_by" in fields[field] and fields[field]["group_by"] != "":
            group_by = fields[field]["group_by"]
            if group_by.upper() not in [
                "GROUP",
                "SUM",
                "COUNT",
                "MAX",
                "MIN",
                "AVG",
                "STDDEV",
            ]:
                raise ValueError(
                    f"""Field '{field}' has invalid value in  group_by: '{group_by}'. Valid values: '', 'group', 'sum', 'count', 'max', 'min', 'avg','stddev' """
                )
            elif group_by.upper() in ["SUM", "COUNT", "MAX", "MIN", "AVG", "STDDEV"] and field_type != "num":
                raise ValueError(
                    f"Field '{field}' has value '{field_type}' in type and value '{group_by}' in group_by. In case of aggregation type should be 'num'."
                )

        if "order_by" in fields[field] and fields[field]["order_by"] != "":
            order_by = fields[field]["order_by"]
            if order_by.upper() not in ["DESC", "ASC"]:
                raise ValueError(
                    f"""Field '{field}' has invalid value in order_by: '{order_by}'. Valid values: '', 'desc', 'asc'"""
                )

        if "select" in fields[field] and fields[field]["select"] != "":
            is_selected = fields[field]["select"]
            if str(is_selected) not in {"0", "0.0"}:
                raise ValueError(
                    f"""Field '{field}' has invalid value in select: '{is_selected}'.  Valid values: '', '0', '0.0'"""
                )

    if "distinct" in select and select["distinct"] != "":
        distinct = select["distinct"]
        if str(int(distinct)) != "1":
            raise ValueError(f"""Distinct attribute has invalid value: '{distinct}'.  Valid values: '', '1'""")

    if "offset" in select and select["offset"] != "":
        offset = select["offset"]
        try:
            int(offset)
        except:
            raise ValueError(
                f"""Limit attribute has invalid value: '{offset}'.  Valid values: '', integer """
            )

    if "limit" in select and select["limit"] != "":
        limit = select["limit"]
        try:
            int(limit)
        except:
            raise ValueError(f"""Limit attribute has invalid value: '{limit}'.  Valid values: '', integer """)

    return data


def initiate(columns, schema, table, json_path, engine_str="", subquery="", col_types=None):
    """Creates a dictionary with fields information for a Qframe and saves the data in json file.

    Parameters
    ----------
    columns : list
        List of columns.
    schema : str
        Name of schema.
    table : str
        Name of table.
    json_path : str
        Path to output json file.
    subquery : str, optional
        Name of the query in json file. If this name already exists it will be overwritten, by default ''
    col_type : list
        List of data types of columns (in 'columns' list)
    """
    if os.path.isfile(json_path):
        with open(json_path, "r") as f:
            json_data = json.load(f)
            if json_data == "":
                json_data = {}
    else:
        json_data = {}

    fields = {}

    if col_types == None:
        for col in columns:
            type = "num" if "amount" in col else "dim"
            field = {
                "type": type,
                "as": "",
                "group_by": "",
                "order_by": "",
                "expression": "",
                "select": "",
                "custom_type": "",
            }
            fields[col] = field

    elif isinstance(col_types, list):
        for index, col in enumerate(columns):
            custom_type = col_types[index]
            field = {
                "type": "",
                "as": "",
                "group_by": "",
                "order_by": "",
                "expression": "",
                "select": "",
                "custom_type": custom_type,
            }
            fields[col] = field

    data = {
        "select": {
            "table": table,
            "schema": schema,
            "fields": fields,
            "engine": engine_str,
            "where": "",
            "distinct": "",
            "having": "",
            "offset": "",
            "limit": "",
        }
    }

    if subquery != "":
        json_data[subquery] = data
    else:
        json_data = data

    with open(json_path, "w") as f:
        json.dump(json_data, f)

    print(f"Data saved in {json_path}")


def _get_duplicated_columns(data):
    columns = {}
    fields = data["select"]["fields"]

    for field in fields:
        alias = field if "as" not in fields[field] or fields[field]["as"] == "" else fields[field]["as"]
        if alias in columns.keys():
            columns[alias].append(field)
        else:
            columns[alias] = [field]

    duplicates = deepcopy(columns)
    for alias in columns.keys():
        if len(columns[alias]) == 1:
            duplicates.pop(alias)

    return duplicates


def _build_column_strings(data):
    if data == {}:
        return {}

    duplicates = _get_duplicated_columns(data)
    assert (
        duplicates == {}
    ), f"""Some of your fields have the same aliases {duplicates}. Use your_qframe.remove() to remove or your_qframe.rename() to rename columns."""
    select_names = []
    select_aliases = []
    group_dimensions = []
    group_values = []
    order_by = []
    types = []

    fields = data["select"]["fields"]

    for field in fields:
        expr = (
            field
            if "expression" not in fields[field] or fields[field]["expression"] == ""
            else fields[field]["expression"]
        )
        alias = field if "as" not in fields[field] or fields[field]["as"] == "" else fields[field]["as"]

        if "group_by" in fields[field]:
            if fields[field]["group_by"].upper() == "GROUP":
                prefix = re.search(r"^sq\d*[.]", field)
                if prefix is not None:
                    group_dimensions.append(field[len(prefix.group(0)) :])
                else:
                    group_dimensions.append(field)

            elif fields[field]["group_by"] == "":
                pass

            elif fields[field]["group_by"].upper() in [
                "SUM",
                "COUNT",
                "MAX",
                "MIN",
                "AVG",
            ]:
                agg = fields[field]["group_by"]
                expr = f"{agg}({expr})"
                group_values.append(alias)

        if "select" not in fields[field] or "select" in fields[field] and fields[field]["select"] == "":
            select_name = field if expr == alias else f"{expr} as {alias}"

            if "custom_type" in fields[field] and fields[field]["custom_type"] != "":
                type = fields[field]["custom_type"].upper()
            elif fields[field]["type"] == "dim":
                type = "VARCHAR(500)"
            elif fields[field]["type"] == "num":
                type = "FLOAT(53)"

            if "order_by" in fields[field] and fields[field]["order_by"] != "":
                if fields[field]["order_by"].upper() == "DESC":
                    order = fields[field]["order_by"]
                elif fields[field]["order_by"].upper() == "ASC":
                    order = ""
                order_by.append(f"{alias} {order}")

            select_names.append(select_name)
            select_aliases.append(alias)
            types.append(type)
        else:
            pass

    sql_blocks = {
        "select_names": select_names,
        "select_aliases": select_aliases,
        "group_dimensions": group_dimensions,
        "group_values": group_values,
        "order_by": order_by,
        "types": types,
    }

    return sql_blocks


def _get_sql(data):
    if data == {}:
        return ""

    data["select"]["sql_blocks"] = _build_column_strings(data)
    sql = ""

    if "union" in data["select"]:
        iterator = 1
        sq_data = deepcopy(data[f"sq{iterator}"])
        sql += _get_sql(sq_data)

        for union in data["select"]["union"]["union_type"]:
            union_type = data["select"]["union"]["union_type"][iterator - 1]
            sq_data = deepcopy(data[f"sq{iterator+1}"])
            right_table = _get_sql(sq_data)

            sql += f" {union_type} {right_table}"
            iterator += 1

    elif "union" not in data["select"]:
        sql += "SELECT"

        if "distinct" in data["select"] and str(data["select"]["distinct"]) == "1":
            sql += " DISTINCT"

        selects = ", ".join(data["select"]["sql_blocks"]["select_names"])
        sql += f" {selects}"

        if "table" in data["select"]:
            if "schema" in data["select"] and data["select"]["schema"] != "":
                sql += " FROM {}.{}".format(data["select"]["schema"], data["select"]["table"])
            else:
                sql += " FROM {}".format(data["select"]["table"])

        elif "join" in data["select"]:
            iterator = 1
            sq_data = deepcopy(data[f"sq{iterator}"])
            left_table = _get_sql(sq_data)
            sql += f" FROM ({left_table}) sq{iterator}"

            for join in data["select"]["join"]["join_type"]:
                join_type = data["select"]["join"]["join_type"][iterator - 1]
                sq_data = deepcopy(data[f"sq{iterator+1}"])
                right_table = _get_sql(sq_data)
                on = data["select"]["join"]["on"][iterator - 1]

                sql += f" {join_type} ({right_table}) sq{iterator+1}"
                if not on in {0, "0"}:
                    sql += f" ON {on}"
                iterator += 1

        elif "table" not in data["select"] and "join" not in data["select"] and "sq" in data:
            sq_data = deepcopy(data["sq"])
            sq = _get_sql(sq_data)
            sql += f" FROM ({sq}) sq"

        if "where" in data["select"] and data["select"]["where"] != "":
            sql += " WHERE {}".format(data["select"]["where"])

        if data["select"]["sql_blocks"]["group_dimensions"] != []:
            group_names = ", ".join(data["select"]["sql_blocks"]["group_dimensions"])
            sql += f" GROUP BY {group_names}"

        if "having" in data["select"] and data["select"]["having"] != "":
            sql += " HAVING {}".format(data["select"]["having"])

    if data["select"]["sql_blocks"]["order_by"] != []:
        order_by = ", ".join(data["select"]["sql_blocks"]["order_by"])
        sql += f" ORDER BY {order_by}"

    if "offset" in data["select"] and data["select"]["offset"] != "":
        sql += " OFFSET {}".format(data["select"]["offset"])

    if "limit" in data["select"] and data["select"]["limit"] != "":
        sql += " LIMIT {}".format(data["select"]["limit"])

    sql = sqlparse.format(sql, reindent=True, keyword_case="upper")
    return sql


if __name__ == "__main__":
    import doctest

    doctest.testmod()<|MERGE_RESOLUTION|>--- conflicted
+++ resolved
@@ -75,10 +75,7 @@
         ]
         self.fieldtypes = ["dim", "num"]
         self.dtypes = {}
-<<<<<<< HEAD
-=======
         self.chunksize = chunksize
->>>>>>> 26dd24a1
         self.logger = logger
         super().__init__()
 
@@ -745,7 +742,6 @@
 
         return self
 
-<<<<<<< HEAD
     def window(self, offset: int = None, limit: int = None):
         if offset:
             self.offset(offset)
@@ -766,8 +762,6 @@
             qfs.append(qf)
         return qfs
 
-=======
->>>>>>> 26dd24a1
     def rearrange(self, fields):
         """Changes order of the columns.
 
