from IPython.display import HTML, display
import pandas
import re
import os
import sqlparse
from copy import deepcopy
import json
from sqlalchemy import create_engine
from sqlalchemy.pool import NullPool

from grizly.sqlbuilder import (
    get_duplicated_columns,
    get_sql,
    build_column_strings
)

from grizly.excel import (
    read_excel,
    copy_df_to_excel
)

from grizly.etl import (
    to_csv,
    create_table,
    csv_to_s3,
    s3_to_rds_qf,
    write_to
)

from grizly.utils import(
    check_if_valid_type
)

import openpyxl


def prepend_table(data, expression):
    field_regex = r"\w+[a-z]"
    escapes_regex = r"""[^"]+"|'[^']+'|and\s|or\s"""
    column_names = re.findall(field_regex, expression)
    columns_to_escape = " ".join(re.findall(escapes_regex, expression))
    for column_name in column_names:
        if column_name in columns_to_escape:
            pass
        else:
            _column_name = data["table"] + "." + column_name
            expression = expression.replace(column_name, _column_name)
            columns_to_escape += " {}".format(column_name)
    return expression


class QFrame:
    """Class which genearates a SQL statement.

    Parameters
    ----------
    data : dict
        Dictionary structure holding fields, schema, table, sql information.

    engine : str
        Engine string. If empty then the engine string is "mssql+pyodbc://DenodoODBC".
        Other engine strings:

        * DenodoPROD: "mssql+pyodbc://DenodoPROD",
        * Redshift: "mssql+pyodbc://Redshift",
        * MariaDB: "mssql+pyodbc://retool_dev_db"
    """
    # KM: can we delete sql argument?
    def __init__(self, data={}, engine='', sql='', getfields=[]):
        self.engine =  engine if engine!='' else "mssql+pyodbc://DenodoODBC"
        self.data = data
        self.sql = sql
        self.getfields = getfields
        self.fieldattrs = ["type", "as", "group_by", "expression", "select", "custom_type", "order_by"]
        self.fieldtypes = ["dim", "num"]
        self.metaattrs = ["limit", "where", "having"]

    def create_sql_blocks(self):
        """Creates blocks which are used to generate an SQL"""
        if self.data == {}:
            print("Your QFrame is empty.")
            return self
        else:
            self.data['select']['sql_blocks'] = build_column_strings(self.data)
            return self


    def validate_data(self, data):
        """Validates loaded data.

        Parameters
        ----------
        data : dict
            Dictionary structure holding fields, schema, table, sql information.

        Returns
        -------
        dict
            Dictionary with validated data.
        """
        return _validate_data(data)


    def show_duplicated_columns(self):
        """Shows duplicated columns.

        Returns
        -------
        QFrame
        """
        duplicates = show_duplicated_columns(self.data)

        if duplicates != {}:
            print("\033[1m", "DUPLICATED COLUMNS: \n", "\033[0m")
            for key in duplicates.keys():
                print("\033[1m", key, "\033[0m", ":\t", duplicates[key], "\n")
            print("Use your_qframe.remove() to remove or your_qframe.rename() to rename columns.")

        else:
            print("There are no duplicated columns.")
        return self


    def save_json(self, json_path, subquery=''):
        """Saves QFrame.data to json file.

        Parameters
        ----------
        json_path : str
            Path to json file.
        subquery : str, optional
            Key in json file, by default ''
        """
        if os.path.isfile(json_path):
            with open(json_path, 'r') as f:
                json_data = json.load(f)
                if json_data =="":
                    json_data = {}
        else:
            json_data = {}

        if subquery != '':
            json_data[subquery] = self.data
        else:
            json_data = self.data

        with open(json_path, 'w') as f:
            json.dump(json_data, f, indent=4)
        print(f"Data saved in {json_path}")


    def read_excel(self, excel_path, sheet_name="", query=""):
        """Reads fields information from excel file.

        Parameters
        ----------
        excel_path : str
            Path to excel file.
        sheet_name : str, optional
            Sheet name, by default ""
        query : str, optional
            Filter for rows in excel file, by default ""

        Returns
        -------
        QFrame
        """
        schema, table, columns_qf = read_excel(excel_path, sheet_name, query)

        data = {"select": {
                    "fields": columns_qf,
                    "schema": schema,
                    "table": table
                }}

        self.data = self.validate_data(data)
        return self


    def read_json(self, json_path, subquery=''):
        """Reads QFrame.data from json file.

        Parameters
        ----------
        json_path : str
            Path to json file.
        subquery : str, optional
            Key in json file, by default ''

        Returns
        -------
        QFrame
        """
        with open(json_path, 'r') as f:
            data = json.load(f)
            if data != {}:
                if subquery == '':
                    self.data = self.validate_data(data)
                else:
                    self.data = self.validate_data(data[subquery])
            else:
                self.data = data
        return self


    def read_dict(self, data):
        """Reads QFrame.data from dictionary.

        Parameters
        ----------
        data : dict
            Dictionary structure holding fields, schema, table, sql information.

        Returns
        -------
        QFrame
        """
        self.data = self.validate_data(data)
        return self


    def select(self, fields):
        """Creates a subquery that looks like "SELECT sq.col1, sq.col2 FROM (some sql) sq".

        NOTE: Selected fields will be placed in the new QFrame. Names of new fields are created
        as a concat of "sq." and alias in the parent QFrame.

        Examples
        --------
        q -> fields : customer_id as 'customer', date, order

        >>> q.select(["customer_id", "order"])

        q -> fields : sq.customer_id, sq.order

        Parameters
        ----------
        fields : list or str
            Fields in list or field as a string.

        Returns
        -------
        QFrame
        """
        self.create_sql_blocks()
        sq_fields = deepcopy(self.data["select"]["fields"])
        new_fields = {}

        if isinstance(fields, str) : fields = [fields]

        for field in fields:
            if field not in sq_fields:
                print(f"Field {field} not found")

            elif "select"  in sq_fields[field] and sq_fields[field]["select"] == 0:
                print(f"Field {field} is not selected in subquery.")

            else:
                if "as" in sq_fields[field] and sq_fields[field]["as"] != '':
                    alias = sq_fields[field]["as"]
                else:
                    alias = field
                new_fields[f"sq.{alias}"] = {"type": sq_fields[field]["type"], "as": alias}
                if "custom_type" in sq_fields[field] and sq_fields[field]['custom_type'] !='':
                    new_fields[f"sq.{alias}"]["custom_type"] = sq_fields[field]["custom_type"]

        if new_fields:
            data = {"select": {"fields": new_fields }, "sq": self.data}
            self.data = data

        return self


    def rename(self, fields):
        """Renames columns (changes the field alias).

        Examples
        --------
        >>> q.rename({"sq1.customer_id" : "customer_id", "sq2.customer_id" : "supplier_id"})

        Parameters
        ----------
        fields : dict
            Dictionary of columns and their new names.

        Returns
        -------
        QFrame
        """
        for field in fields:
            if field in self.data["select"]["fields"]:
                self.data["select"]["fields"][field]["as"] = fields[field].replace(" ", "_")
        return self


    def remove(self, fields):
        """Removes fields.

        Examples
        --------
        >>> q.remove(["sq1.customer_id", "sq2.customer_id"])

        Parameters
        ----------
        fields : list
            List of fields to remove.

        Returns
        -------
        QFrame
        """
        if isinstance(fields, str) : fields = [fields]

        for field in fields:
            self.data["select"]["fields"].pop(field, f"Field {field} not found.")

        return self


    def distinct(self):
        """Adds DISTINCT statement.

        Examples
        --------
        >>> q.distinct()

        Returns
        -------
        QFrame
        """
        self.data["select"]["distinct"] = 1

        return self


    def query(self, query, if_exists='append', operator='and'):
        """Adds WHERE statement.

        Examples
        --------
        >>> q.query("country!='Italy'")

        Parameters
        ----------
        query : str
            Where statement.
        if_exists : {'append', 'replace'}, optional
            How to behave when the where clause already exists, by default 'append'
        operator : {'and', 'or'}, optional
            How to add another condition to existing one, by default 'and'

        Returns
        -------
        QFrame
        """
        if if_exists not in ["append", "replace"]:
            raise ValueError("Invalid value in if_exists. Valid values: 'append', 'replace'.")
        if operator not in ['and', 'or']:
            raise ValueError("Invalid value in operator. Valid values: 'and', 'or'.")

        if "union" in self.data["select"]:
            print("You can't add where clause inside union. Use select() method first.")
        else:
            if 'where' not in self.data['select'] or self.data['select']['where'] == '' or if_exists=='replace':
                self.data["select"]["where"] = query
            elif if_exists=='append':
                self.data["select"]["where"] += f" {operator} {query}"
        return self


    def having(self, having, if_exists='append', operator='and'):
        """Adds HAVING statement.

        Examples
        --------
        >>> q.having("sum(Value)>1000 and count(Customer)<=65")

        Parameters
        ----------
        having : str
            Having statement.
        if_exists : {'append', 'replace'}, optional
            How to behave when the having clause already exists, by default 'append'
        operator : {'and', 'or'}, optional
            How to add another condition to existing one, by default 'and'

        Returns
        -------
        QFrame
        """
        if if_exists not in ["append", "replace"]:
            raise ValueError("Invalid value in if_exists. Valid values: 'append', 'replace'.")
        if operator not in ['and', 'or']:
            raise ValueError("Invalid value in operator. Valid values: 'and', 'or'.")

        if "union" in self.data["select"]:
            print("""You can't add having clause inside union. Use select() method first.
            (The GROUP BY and HAVING clauses are applied to each individual query, not the final result set.)""")

        else:
            if 'having' not in self.data['select'] and self.data['select']['having'] != '' or if_exists=='replace':
                self.data["select"]["having"] = having
            elif if_exists=='append':
                self.data["select"]["having"] += f" {operator} {having}"
        return self


    def assign(self, type="dim", group_by='', order_by='', custom_type='',  **kwargs):
        """Assigns expressions.

        Examples
        --------
        >>> q.assign(value_x_two="Value * 2")

        Parameters
        ----------
        type : {'dim', 'num'}, optional
            Column type, by default "dim"

            * dim: VARCHAR(500)
            * num: FLOAT(53)
        group_by : {group, sum, count, min, max, avg, ""}, optional
            Aggregation type, by default ""
        order_by : {'ASC','DESC'}, optional
            Sort ascending or descending, by default ''
        custom_type : str, optional
            Column type, by default ''

        Returns
        -------
        QFrame
        """
        if type not in ["dim", "num"] and custom_type=='':
            raise ValueError("Custom type is not provided and invalid value in type. Valid values: 'dim', 'num'.")
        if group_by.lower() not in ["group", "sum", "count", "min", "max", "avg", ""]:
            raise ValueError("Invalid value in group_by. Valid values: 'group', 'sum', 'count', 'min', 'max', 'avg', ''.")
        if order_by.lower() not in ["asc", "desc", ""]:
            raise ValueError("Invalid value in order_by. Valid values: 'ASC', 'DESC', ''.")
        if "union" in self.data["select"]:
            print("You can't assign expressions inside union. Use select() method first.")
        else:
            if kwargs is not None:
                for key in kwargs:
                    expression = kwargs[key]
                    self.data["select"]["fields"][key] = {
                        "type": type,
                        "as": key,
                        "group_by": group_by,
                         "order_by": order_by,
                        "expression": expression,
                        "custom_type": custom_type
                        }

        return self


    def groupby(self, fields):
        """Adds GROUP BY statement.

        Examples
        --------
        >>> q.groupby(["Order", "Customer"])["Value"].agg("sum")

        >>> q.groupby("Order")["Value"].agg("sum")

        Parameters
        ----------
        fields : list or string
            List of fields or a field.

        Returns
        -------
        QFrame
        """
        assert "union" not in self.data["select"], "You can't group by inside union. Use select() method first."

        if isinstance(fields, str) : fields = [fields]

        for field in fields:
            self.data["select"]["fields"][field]["group_by"] = "group"

        return self


    def agg(self, aggtype):
        """Aggregates fields.

        Examples
        --------
        >>> q.groupby(["Order", "Customer"])["Value"].agg("sum")

        Parameters
        ----------
        aggtype : {'sum', 'count', 'min', 'max', 'avg'}
            Aggregation type.

        Returns
        -------
        QFrame
        """
        if aggtype.lower() not in ["group", "sum", "count", "min", "max", "avg"]:
            raise ValueError("Invalid value in aggtype. Valid values: 'group', 'sum', 'count', 'min', 'max', 'avg'.")

        if "union" in self.data["select"]:
            print("You can't aggregate inside union. Use select() method first.")
        else:
            if isinstance(*self.getfields, tuple):
                self.getfields = list(*self.getfields)

            for field in self.getfields:
                if field in self.data["select"]["fields"]:
                    self.data["select"]["fields"][field]["group_by"] = aggtype
                else:
                    print("Field not found.")

        return self


    def orderby(self, fields, ascending=True):
        """Adds ORDER BY statement.

        Examples
        --------
        >>> q.orderby(["customer_id", "date"], [False, True])

        >>> q.orderby("customer_id")

        Parameters
        ----------
        fields : list or str
            Fields in list or field as a string.
        ascending : bool or list, optional
            Sort ascending vs. descending. Specify list for multiple sort orders, by default True

        Returns
        -------
        QFrame
        """
        if isinstance(fields, str) : fields = [fields]
        if isinstance(ascending, bool) : ascending = [ascending for item in fields]

        assert len(fields) == len(ascending), "Incorrect list size."

        iterator = 0
        for field in fields:
            if field in self.data["select"]["fields"]:
                order = 'ASC' if ascending[iterator] else 'DESC'
                self.data["select"]["fields"][field]["order_by"] = order
            else:
                print(f"Field {field} not found.")

            iterator+=1

        return self


    def limit(self, limit):
        """Adds LIMIT statement.

        Examples
        --------
        >>> q.limit(100)

        Parameters
        ----------
        limit : int or str
            Number of rows to select.

        Returns
        -------
        QFrame
        """
        self.data["select"]["limit"] = str(limit)

        return self


    def rearrange(self, fields):
        """Changes order of the columns.

        Examples
        ---------
        qframe :
        q -> fields : customer_id, date, order

        >>> q.rearrange(["customer_id", "order", "date])

        Parameters
        ----------
        fields : list or str
            Fields in list or field as a string.

        Returns
        -------
        QFrame
        """

        if isinstance(fields, str) : fields = [fields]

        old_fields = deepcopy(self.data['select']['fields'])
        assert set(old_fields) == set(fields) and len(old_fields) == len(fields), "Fields are not matching, make sure that fields are the same as in your QFrame."

        new_fields = {}
        for field in fields :
            new_fields[field] = old_fields[field]

        self.data['select']['fields'] = new_fields

        self.create_sql_blocks()

        return self


    def get_fields(self):
        """Returns list of QFrame fields.

        Returns
        -------
        list
            List of field names
        """

        fields = list(self.data['select']['fields'].keys()) if self.data else []

        return fields


    def get_sql(self, print_sql=True):
        """Overwrites the SQL statement inside the class and prints saved string.

        Examples
        --------
        >>> q.get_sql()

        Parameters
        ----------
        print_sql : bool, optional
            If True prints generated SQL statement, by default True

        Returns
        -------
        QFrame
        """
        self.create_sql_blocks()
        self.sql = get_sql(self.data)

        if print_sql:
            print(self.sql)

        return self


    def create_table(self, table, schema='', char_size=500):
        """Creates a new empty QFrame table in database if the table doesn't exist.

        Parameters
        ----------
        table : str
            Name of SQL table.
        engine : str
            Engine string (where we want to create table).
        schema : str, optional
            Specify the schema.

        Returns
        -------
        QFrame
        """
        create_table(qf=self, table=table, engine=self.engine, schema=schema, char_size=char_size)
        return self

## Non SQL Processing

    def to_csv(self, csv_path, chunksize=None, cursor=None):
        """Writes QFrame table to csv file.

        Parameters
        ----------
        csv_path : str
            Path to csv file.
        chunksize : int, default None
            If specified, return an iterator where chunksize is the number of rows to include in each chunk.
        cursor : Cursor, optional
            The cursor to be used to execute the SQL, by default None

        Returns
        -------
        QFrame
        """
        self.create_sql_blocks()
        self.sql = get_sql(self.data)

        to_csv(qf=self, csv_path=csv_path, sql=self.sql, engine=self.engine, chunksize=chunksize, cursor=cursor)
        return self

<<<<<<< HEAD

    def to_rds(self, table, csv_path, schema='', if_exists='fail', sep='\t', use_col_names=True, chunksize=None, keep_csv=True, cursor=None):
=======
    def to_rds(self, table, csv_path, schema='', if_exists='fail', sep='\t', use_col_names=True, chunksize=None, keep_csv=True, cursor=None, redshift_str=None):
>>>>>>> abb20e01
        """Writes QFrame table to Redshift database.

        Examples
        --------
        With defaults:

        >>> q = QFrame(
        >>>   ).to_rds(table='some_table', csv_path='some_path')

        With schema:

        >>> q = QFrame(
        >>>   ).to_rds(schema='some_schema', table='some_table', csv_path='some_path')

        Parameters
        ----------
        table : str
            Name of SQL table
        csv_path : str
            Path to csv file
        schema : str, optional
            Specify the schema
        if_exists : {'fail', 'replace', 'append'}, optional
            How to behave if the table already exists, by default 'fail'

            * fail: Raise a ValueError
            * replace: Clean table before inserting new values.
            * append: Insert new values to the existing table

        sep : str, optional
            Separator/delimiter in csv file, by default '\t'
        use_col_names : bool, optional
            If True the data will be loaded by the names of columns, by default True
        chunksize : int, optional
            If specified, return an iterator where chunksize is the number of rows to include in each chunk, by default None
        keep_csv : bool, optional
            Whether to keep the local csv copy after uploading it to Amazon S3, by default True
        cursor : Cursor, optional
            The cursor to be used to execute the SQL, by default None
        redshift_str : str, optional
            Redshift engine string, by default 'mssql+pyodbc://Redshift'

        Returns
        -------
        QFrame
        """
        self.create_sql_blocks()
        self.sql = get_sql(self.data)

        to_csv(self,csv_path, self.sql, engine=self.engine, sep=sep, chunksize=chunksize, cursor=cursor)
        csv_to_s3(csv_path, keep_csv=keep_csv)

<<<<<<< HEAD
        s3_to_rds_qf(self, table, s3_name=os.path.basename(csv_path), schema=schema, if_exists=if_exists, sep=sep, use_col_names=use_col_names)

        return self


=======
        s3_to_rds_qf(self, table, s3_name=os.path.basename(csv_path), schema=schema, if_exists=if_exists, sep=sep, use_col_names=use_col_names, redshift_str=redshift_str)

        return self

    
>>>>>>> abb20e01
    def to_table(self, table, schema='', if_exists='fail'):
        """Inserts values from QFrame object into given table. Name of columns in qf and table have to match each other.
        
        Parameters
        ----------
        table: str
            Name of SQL table
        schema: str
            Specify the schema
        if_exists : {'fail', 'replace', 'append'}, optional
            How to behave if the table already exists, by default 'fail'

            * fail: Raise a ValueError.
            * replace: Clean table before inserting new values.
            * append: Insert new values to the existing table.

        Returns
        -------
        QFrame
        """
        write_to(qf=self,table=table,schema=schema, if_exists=if_exists)
        return self


    def to_df(self):
        """Writes QFrame to DataFrame. Uses pandas.read_sql.

        TODO: DataFarme types should correspond to types defined in QFrame data.

        Returns
        -------
        DataFrame
            Data generated from sql.
        """
        self.create_sql_blocks()
        self.sql = get_sql(self.data)

        con = create_engine(self.engine, encoding='utf8', poolclass=NullPool)
        df = pandas.read_sql(sql=self.sql, con=con)
        return df

<<<<<<< HEAD

=======
    
>>>>>>> abb20e01
    def to_sql(self, table, engine, schema='', if_exists='fail', index=True,
                index_label=None, chunksize=None, dtype=None, method=None):
        """Writes QFrame to DataFarme and then DataFarme to SQL database. Uses pandas.to_sql.

        Parameters
        ----------
        table : str
            Name of SQL table.
        engine : str
            Engine string.
        schema : string, optional
            Specify the schema.
        if_exists : {'fail', 'replace', 'append'}, default 'fail'
            How to behave if the table already exists.

            * fail: Raise a ValueError.
            * replace: Drop the table before inserting new values.
            * append: Insert new values to the existing table.

        index : bool, default True
            Write DataFrame index as a column. Uses `index_label` as the column
            name in the table.
        index_label : str or sequence, default None
            Column label for index column(s). If None is given (default) and
            `index` is True, then the index names are used.
            A sequence should be given if the DataFrame uses MultiIndex.
        chunksize : int, optional
            Rows will be written in batches of this size at a time. By default,
            all rows will be written at once.
        dtype : dict, optional
            Specifying the datatype for columns. The keys should be the column
            names and the values should be the SQLAlchemy types or strings for
            the sqlite3 legacy mode.
        method : {None, 'multi', callable}, default None
            Controls the SQL insertion clause used:

            * None : Uses standard SQL ``INSERT`` clause (one per row).
            * 'multi': Pass multiple values in a single ``INSERT`` clause.
            * callable with signature ``(pd_table, conn, keys, data_iter)``.
        """
        df = self.to_df()
        con = create_engine(self.engine, encoding='utf8', poolclass=NullPool)

        df.to_sql(name=table, con=con, schema=schema, if_exists=if_exists,
        index=index, index_label=index_label, chunksize= chunksize, dtype=dtype, method=method)
        return self

    def to_excel(self, input_excel_path, output_excel_path, sheet_name='', startrow=0, startcol=0, index=False, header=False):
        """Saves data to Excel file.

        Parameters
        ----------
        input_excel_path : str
            Path to template Excel file
        output_excel_path : str
            Path to Excel file in which we want to save data
        sheet_name : str, optional
            Sheet name, by default ''
        startrow : int, optional
            Upper left cell row to dump data, by default 0
        startcol : int, optional
            Upper left cell column to dump data, by default 0
        index : bool, optional
            Write row index, by default False
        header : bool, optional
            Write header, by default False

        Returns
        -------
        QFrame
        """
        df = self.to_df()
        copy_df_to_excel(df=df, input_excel_path=input_excel_path, output_excel_path=output_excel_path, sheet_name=sheet_name, startrow=startrow, startcol=startcol,index=index, header=header)

        return df

    #AC: this probably needs to be removed
    def csv_to_s3(self, csv_path, keep_csv=True):
        """Writes csv file to s3 in 'teis-data/bulk' bucket.

        Parameters
        ----------
        csv_path : str
            Path to csv file.
        keep_csv : bool, optional
            Whether to keep the local csv copy after uploading it to Amazon S3, by default True

        Returns
        -------
        QFrame
        """
        csv_to_s3(csv_path, keep_csv=keep_csv)
        return self

    #AC: this probably needs to be removed
    def s3_to_rds(self, table, s3_name, schema='', if_exists='fail', sep='\t', use_col_names=True, redshift_str=None):
        """Writes s3 to Redshift database.

        Parameters
        ----------
        table : str
            Name of SQL table.
        s3_name : str
            Name of s3 file from which we want to load data.
        schema : str, optional
            Specify the schema.
        if_exists : {'fail', 'replace', 'append'}, default 'fail'
            How to behave if the table already exists.

            * fail: Raise a ValueError.
            * replace: Clean table before inserting new values.
            * append: Insert new values to the existing table.

        sep : str, default '\t'
            Separator/delimiter in csv file.
<<<<<<< HEAD
        use_col_names : bool, optional
            If True the data will be loaded by the names of columns, by default True
=======
        redshift_str : str, optional
            Redshift engine string, by default 'mssql+pyodbc://Redshift'
>>>>>>> abb20e01

        Returns
        -------
        QFrame
        """
        self.create_sql_blocks()
        self.sql = get_sql(self.data)

        s3_to_rds_qf(self, table, s3_name=s3_name, schema=schema , if_exists=if_exists, sep=sep, use_col_names=use_col_names, redshift_str=redshift_str)
        return self


    def copy(self):
        """Makes a copy of QFrame.

        Returns
        -------
        QFrame
        """
        data = deepcopy(self.data)
        engine = deepcopy(self.engine)
        sql = deepcopy(self.sql)
        getfields = deepcopy(self.getfields)
        return QFrame(data=data, engine=engine, sql=sql, getfields=getfields)


    def __getitem__(self, getfields):
        self.getfields = []
        self.getfields.append(getfields)
        return self


def join(qframes=[], join_type=None, on=None, unique_col=True):
    """Joins QFrame objects. Returns QFrame.

    Name of each field is a concat of: "sq" + position of parent QFrame in qframes + "." + alias in their parent QFrame.
    If the fields have the same aliases in their parent QFrames they will have the same aliases in joined QFrame.

    By default the joined QFrame will contain all fields from the first QFrame and all fields from the other QFrames
    which are not in the first QFrame. This approach prevents duplicates. If you want to choose the columns, set unique_col=False and
    after performing join please remove fields with the same aliases or rename the aliases.

    Examples
    --------
    qframes:
    q1 -> fields: customer_id, orders
    q2 -> fields: customer_id, orders as 'ord'

    >>> q_joined = join(qframes=[q1,q2], join_type="LEFT JOIN", on="sq1.customer_id=sq2.customer_id")

    q_joined -> fields: sq1.customer_id as 'customer_id', sq1.orders as 'orders',
                        sq2.ord as 'ord'

    >>> q_joined.get_sql()
        SELECT  sq1.customer_id as 'customer_id',
                sq1.orders as 'orders',
                sq2.ord as 'ord'
        FROM
            (q1.sql) sq1
        LEFT JOIN
            (q2.sql) sq2
        ON sq1.customer_id=sq2.customer_id


    qframes:
    q1 -> fields: customer_id, orders
    q2 -> fields: customer_id, orders as 'ord'
    q3 -> fields: id, orders, date

    >>> q_joined = join(qframes=[q1,q2,q3], join_type=["CROSS JOIN", "inner join"], on=[0, "sq2.customer_id=sq3.id"], unique_col=False)

    q_joined -> fields: sq1.customer_id as 'customer_id', sq1.orders as 'orders',
                        sq2.customer_id as 'customer_id', sq2.ord as 'ord',
                        sq3.id as 'id', sq3.orders as 'orders', sq3.date as 'date'

    >>> q_joined.show_duplicated_columns()
        DUPLICATED COLUMNS:
            customer_id : ['sq1.customer_id', 'sq2.customer_id']
            orders : ['sq1.orders', 'sq3.orders']

    >>> q_joined.remove(['sq2.customer_id', 'sq3.id'])
    >>> q_joined.rename({'sq1.orders': 'orders_1', 'sq2.ord': 'orders_2', 'sq3.orders' : 'orders_3})

    q_joined -> fields: sq1.customer_id as 'customer_id', sq1.orders as 'orders_1',
                        sq2.ord as 'orders_2',
                        sq3.orders as 'orders_3', sq3.date as 'date

    >>> q_joined.get_sql()
        SELECT  sq1.customer_id as 'customer_id',
                sq1.orders as 'orders_1',
                sq2.ord as 'orders_2',
                sq3.orders as 'orders_3',
                sq3.date as 'date
        FROM
            (q1.sql) sq1
        CROSS JOIN
            (q2.sql) sq2
        INNER JOIN
            (q3.sql) sq3 ON sq2.customer_id=sq3.id

    Parameters
    ----------
    qframes : list
        List of qframes
    join_type : str or list
        Join type or a list of join types.
    on : str or list
        List of on join conditions. In case of CROSS JOIN set the condition on 0.
        NOTE: Structure of the elements of this list is very specific. You always have to use prefix "sq{qframe_position}."
        if you want to refer to the column. Check examples.
    unique_col : boolean, optional
        If True the joined QFrame will cotain all fields from the first QFrame and all fields from other QFrames which
        are not repeated. If False the joined QFrame will contain all fields from every QFrame, default True

    NOTE: Order of the elements in join_type and on list is important.

    TODO: Add validations on engines. QFarmes engines have to be the same.

    Returns
    -------
    QFrame
    """
    assert len(qframes) == len(join_type)+1 or len(qframes)==2 and isinstance(join_type,str), "Incorrect list size."
    assert len(qframes)==2 and isinstance(on,(int,str)) or len(join_type) == len(on) , "Incorrect list size."

    data = {'select': {'fields': {} }}
    aliases = []

    iterator = 0
    for q in qframes:
        q.create_sql_blocks()
        iterator += 1
        data[f"sq{iterator}"] = deepcopy(q.data)
        sq = deepcopy(q.data['select'])

        for alias in sq["sql_blocks"]["select_aliases"]:
            if unique_col and alias in aliases:
                continue
            else:
                aliases.append(alias)
                for field in sq["fields"]:
                    if field == alias or "as" in sq["fields"][field] and sq["fields"][field]["as"] == alias:
                        data["select"]["fields"][f"sq{iterator}.{alias}"] = {"type": sq["fields"][field]["type"], "as": alias}
                        if "custom_type" in sq["fields"][field] and sq["fields"][field]["custom_type"] != "":
                            data["select"]["fields"][f"sq{iterator}.{alias}"]["custom_type"] = sq["fields"][field]["custom_type"]
                        break

    if isinstance(join_type, str) : join_type = [join_type]
    if isinstance(on, (int,str)) : on = [on]

    data["select"]["join"] = { "join_type": join_type, "on": on}

    print("Data joined successfully.")
    if not unique_col:
        print("Please remove or rename duplicated columns. Use your_qframe.show_duplicated_columns() to check duplicates.")
    return QFrame(data=data, engine=qframes[0].engine)


def union(qframes=[], union_type=None, union_by='position'):
    """Unions QFrame objects. Returns QFrame.

    Examples
    --------
    >>> q_unioned = union(qframes=[q1, q2, q3], union_type=["UNION ALL", "UNION"])
    >>> q_unioned.get_sql()
        q1.sql
        UNION ALL
        q2.sql
        UNION
        q3.sql

    Parameters
    ----------
    qframes : list
        List of qframes
    union_type : str or list
        Type or list of union types. Valid types: 'UNION', 'UNION ALL'.
    union_by : {'position', 'name'}, optional
        How to union the qframe, by default 'position'

        * position: union by position of the field
        * name: union by the field aliases

    Returns
    -------
    QFrame
    """
    if isinstance(union_type, str) : union_type = [union_type]

    assert len(qframes) >= 2, "You have to specify at least 2 qframes to perform a union."
    assert len(qframes) == len(union_type)+1, "Incorrect list size."
    assert set(item.upper() for item in union_type) <= {"UNION", "UNION ALL"}, "Incorrect union type. Valid types: 'UNION', 'UNION ALL'."
    if union_by not in {'position', 'name'}:
        raise ValueError("Invalid value for union_by. Valid values: 'position', 'name'.")
    
    data = {'select': {'fields': {}}}

    main_qf = qframes[0]
    main_qf.create_sql_blocks()
    data["sq1"] = deepcopy(main_qf.data)
    old_fields = deepcopy(main_qf.data["select"]["fields"])
    new_fields = deepcopy(main_qf.data["select"]["sql_blocks"]["select_aliases"])
    new_types = deepcopy(main_qf.data["select"]["sql_blocks"]["types"])
    qframes.pop(0)

    iterator = 2
    for qf in qframes:
        assert main_qf.engine == qf.engine, "QFrames have different engine strings."
        qf.create_sql_blocks()
        qf_aliases = qf.data["select"]["sql_blocks"]["select_aliases"]
        assert len(new_fields) == len(qf_aliases), f"Amount of fields in {iterator}. QFrame doesn't match amount of fields in 1. QFrame."
        
        if union_by == 'name':
            field_diff_1 = set(new_fields) - set(qf_aliases)
            field_diff_2 = set(qf_aliases) - set(new_fields)
            assert field_diff_1 == set() and field_diff_2 == set(), f"""Aliases {field_diff_2} not found in 1. QFrame, aliases {field_diff_1} not found in {iterator}. QFrame. Use qf.rename() to rename fields or set option union_by='position'"""
            ordered_fields = []
            for new_field in new_fields:
                fields = deepcopy(qf.data['select']['fields'])
                for field in fields:
                    if field == new_field or "as" in fields[field] and fields[field]["as"] == new_field:
                        ordered_fields.append(field)
                        break
            qf.rearrange(ordered_fields)
            qf.create_sql_blocks()

        for new_field in new_fields:
            field_position = new_fields.index(new_field)
            new_type = new_types[field_position]
            qf_alias = qf.data['select']['sql_blocks']['select_aliases'][field_position]
            qf_type = qf.data['select']['sql_blocks']['types'][field_position]
            assert qf_type == new_type, f"Types don't match. 1. QFrame alias: {new_field} type: {new_type}, {iterator}. QFrame alias: {qf_alias} type: {qf_type}."

        data[f"sq{iterator}"] = deepcopy(qf.data)
        iterator += 1

    for field in old_fields:
        if "select" in old_fields[field] and old_fields[field]["select"] == 0:
            continue
        else:
            if "as" in old_fields[field] and old_fields[field]["as"] != "":
                alias = old_fields[field]["as"]
            else:
                alias = field

            data["select"]["fields"][alias] = {"type": old_fields[field]["type"]}
            if "custom_type" in old_fields[field] and old_fields[field]["custom_type"] != "":
                data["select"]["fields"][alias]["custom_type"] = old_fields[field]["custom_type"]

    data["select"]["union"] = {"union_type": union_type}

    print("Data unioned successfully.")
    return QFrame(data=data, engine=qframes[0].engine)


def _validate_data(data):
    if data == {}:
        raise AttributeError("Your data is empty.")

    if "select" not in data:
        raise AttributeError("Missing 'select' attribute.")

    select = data["select"]

    if "table" not in select and "join" not in select and "union" not in select and "sq" not in data:
        raise AttributeError("Missing 'table' attribute.")

    if "fields" not in select:
        raise AttributeError("Missing 'fields' attribute.")

    fields = select["fields"]


    for field in fields:
        for key_attr in fields[field]:
            if key_attr not in {"type", "as", "group_by", "expression", "select", "custom_type", "order_by"}:
                raise AttributeError(f"""Field '{field}' has invalid attribute '{key_attr}'. Valid attributes:
                                        'type', 'as', 'group_by', 'order_by', 'expression', 'select', 'custom_type'""")
        if "type" in fields[field]:
            field_type = fields[field]["type"]
            if "custom_type" in fields[field]:
                field_custom_type = fields[field]["custom_type"]
                if field_custom_type != '':
                    if not check_if_valid_type(field_custom_type):
                        raise ValueError(f"""Field '{field}' has invalid value '{field_custom_type}' in custom_type. Check valid types for Redshift tables.""")
                elif field_type not in ["dim", "num"] and field_custom_type=='':
                    raise ValueError(f"""Field '{field}' doesn't have custom_type and has invalid value in type: '{field_type}'. Valid values: 'dim', 'num'.""")
            else:
                if field_type not in ["dim", "num"]:
                    raise ValueError(f"""Field '{field}' has invalid value in type: '{field_type}'. Valid values: 'dim', 'num'.""")
        else:
            raise AttributeError(f"Missing type attribute in field '{field}'.")

        if "as" in fields[field]:
            fields[field]["as"] = fields[field]["as"].replace(" ", "_")

        if "group_by" in fields[field] and fields[field]["group_by"] != "":
            group_by = fields[field]["group_by"]
            if group_by.upper() not in ["GROUP", "SUM", "COUNT", "MAX", "MIN", "AVG"]:
                raise ValueError(f"""Field '{field}' has invalid value in  group_by: '{group_by}'. Valid values: '', 'group', 'sum', 'count', 'max', 'min', 'avg'""")
            elif group_by.upper() in ["SUM", "COUNT", "MAX", "MIN", "AVG"] and field_type != 'num':
                raise ValueError(f"Field '{field}' has value '{field_type}' in type and value '{group_by}' in group_by. In case of aggregation type should be 'num'.")

        if "order_by" in fields[field] and fields[field]["order_by"] != "":
            order_by = fields[field]["order_by"]
            if order_by.upper() not in ["DESC", "ASC"]:
                raise ValueError(f"""Field '{field}' has invalid value in order_by: '{order_by}'. Valid values: '', 'desc', 'asc'""")

        if "select" in fields[field] and fields[field]["select"] != "":
            is_selected = fields[field]["select"]
            if str(is_selected) not in {"0", "0.0"}:
                raise ValueError(f"""Field '{field}' has invalid value in select: '{is_selected}'.  Valid values: '', '0', '0.0'""")

    if "distinct" in select and select["distinct"] != "":
        distinct = select["distinct"]
        if str(int(distinct)) != "1":
            raise ValueError(f"""Distinct attribute has invalid value: '{distinct}'.  Valid values: '', '1'""")

    if "limit" in select and select["limit"] != "":
        limit = select["limit"]
        try:
            int(limit)
        except:
            raise ValueError(f"""Limit attribute has invalid value: '{limit}'.  Valid values: '', integer """)

    return data


def initiate(columns, schema, table, json_path, subquery="", col_types=None):
    """Creates a dictionary with fields information for a Qframe and saves the data in json file.

    Parameters
    ----------
    columns : list
        List of columns.
    schema : str
        Name of schema.
    table : str
        Name of table.
    json_path : str
        Path to output json file.
    subquery : str, optional
        Name of the query in json file. If this name already exists it will be overwritten, by default ''
    col_type : list
        List of data types of columns (in 'columns' list)
    """
    if os.path.isfile(json_path):
        with open(json_path, 'r') as f:
            json_data = json.load(f)
            if json_data =="":
                json_data = {}
    else:
        json_data = {}

    fields = {}

    if col_types == None:
        for col in columns:
            type = "num" if "amount" in col else "dim"
            field = {
                        "type": type,
                        "as": "",
                        "group_by": "",
                        "order_by": "",
                        "expression": "",
                        "select": "",
                        "custom_type": ""
                    }
            fields[col] = field

    elif isinstance(col_types, list):
        for index, col in enumerate(columns):
            custom_type = col_types[index]
            field = {
                        "type": "",
                        "as": "",
                        "group_by": "",
                        "order_by": "",
                        "expression": "",
                        "select": "",
                        "custom_type": custom_type
                    }
            fields[col] = field

    data = {
            "select": {
                "table": table,
                "schema": schema,
                "fields": fields,
                "where": "",
                "distinct": "",
                "having": "",
                "limit": ""
            }
            }


    if subquery != '':
        json_data[subquery] = data
    else:
        json_data = data

    with open(json_path, 'w') as f:
        json.dump(json_data, f)

    print(f"Data saved in {json_path}")<|MERGE_RESOLUTION|>--- conflicted
+++ resolved
@@ -693,12 +693,8 @@
         to_csv(qf=self, csv_path=csv_path, sql=self.sql, engine=self.engine, chunksize=chunksize, cursor=cursor)
         return self
 
-<<<<<<< HEAD
-
-    def to_rds(self, table, csv_path, schema='', if_exists='fail', sep='\t', use_col_names=True, chunksize=None, keep_csv=True, cursor=None):
-=======
+
     def to_rds(self, table, csv_path, schema='', if_exists='fail', sep='\t', use_col_names=True, chunksize=None, keep_csv=True, cursor=None, redshift_str=None):
->>>>>>> abb20e01
         """Writes QFrame table to Redshift database.
 
         Examples
@@ -751,19 +747,11 @@
         to_csv(self,csv_path, self.sql, engine=self.engine, sep=sep, chunksize=chunksize, cursor=cursor)
         csv_to_s3(csv_path, keep_csv=keep_csv)
 
-<<<<<<< HEAD
-        s3_to_rds_qf(self, table, s3_name=os.path.basename(csv_path), schema=schema, if_exists=if_exists, sep=sep, use_col_names=use_col_names)
-
-        return self
-
-
-=======
         s3_to_rds_qf(self, table, s3_name=os.path.basename(csv_path), schema=schema, if_exists=if_exists, sep=sep, use_col_names=use_col_names, redshift_str=redshift_str)
 
         return self
 
     
->>>>>>> abb20e01
     def to_table(self, table, schema='', if_exists='fail'):
         """Inserts values from QFrame object into given table. Name of columns in qf and table have to match each other.
         
@@ -805,11 +793,7 @@
         df = pandas.read_sql(sql=self.sql, con=con)
         return df
 
-<<<<<<< HEAD
-
-=======
-    
->>>>>>> abb20e01
+      
     def to_sql(self, table, engine, schema='', if_exists='fail', index=True,
                 index_label=None, chunksize=None, dtype=None, method=None):
         """Writes QFrame to DataFarme and then DataFarme to SQL database. Uses pandas.to_sql.
@@ -925,13 +909,11 @@
 
         sep : str, default '\t'
             Separator/delimiter in csv file.
-<<<<<<< HEAD
         use_col_names : bool, optional
             If True the data will be loaded by the names of columns, by default True
-=======
         redshift_str : str, optional
             Redshift engine string, by default 'mssql+pyodbc://Redshift'
->>>>>>> abb20e01
+
 
         Returns
         -------
