from IPython.display import HTML, display
import pandas
import re
import os
import sqlparse
from copy import deepcopy
import json
from sqlalchemy import create_engine
from sqlalchemy.pool import NullPool

from grizly.sqlbuilder import (
    get_sql,
    build_column_strings
)

from grizly.excel import (
    read_excel,
    copy_df_to_excel
)

from grizly.etl import (
    to_csv,
    create_table,
    csv_to_s3,
    s3_to_rds_qf,
    write_to
)

import openpyxl


def prepend_table(data, expression):
    field_regex = r"\w+[a-z]"
    escapes_regex = r"""[^"]+"|'[^']+'|and\s|or\s"""
    column_names = re.findall(field_regex, expression)
    columns_to_escape = " ".join(re.findall(escapes_regex, expression))
    for column_name in column_names:
        if column_name in columns_to_escape:
            pass
        else:
            _column_name = data["table"] + "." + column_name
            expression = expression.replace(column_name, _column_name)
            columns_to_escape += " {}".format(column_name)
    return expression


class QFrame:
    """
    Parameters
    ----------
    data: dict
        Dictionary structure holding fields, schema, table, sql information.

    engine : str
        Engine string. If empty then the engine string is "mssql+pyodbc://DenodoODBC".
        Other engine strings:
        * DenodoPROD: "mssql+pyodbc://DenodoPROD",
        * Redshift: "mssql+pyodbc://Redshift",
        * MariaDB: "mssql+pyodbc://retool_dev_db"
    """

    def __init__(self, data={}, engine='', sql='', getfields=[]):
        self.engine =  engine if engine!='' else "mssql+pyodbc://DenodoODBC"
        self.data = data
        self.sql = sql
        self.getfields = getfields
        self.fieldattrs = ["type", "as", "group_by", "expression", "select", "custom_type", "order_by"]
        self.fieldtypes = ["dim", "num"]
        self.metaattrs = ["limit", "where", "having"]

    def create_sql_blocks(self):
        if self.data == {}:
            print("Your QFrame is empty.")
            return self
        else:
            self.data['select']['sql_blocks'] = build_column_strings(self.data)
            return self


    def validate_data(self, data):
        """Validates loaded data.

        Parameters
        ----------
        data : dict
            Dictionary structure holding fields, schema, table, sql information.

        Returns
        -------
        dict
            Dictionary with validated data.
        """
        return _validate_data(data)

    def show_duplicated_columns(self):
        """Shows duplicated columns.

        Returns
        -------
        QFrame
        """
        columns = {}
        fields = self.data["select"]["fields"]

        for field in fields:
            alias =  field if  "as" not in fields[field] else fields[field]["as"]
            if alias in columns.keys():
                columns[alias].append(field)
            else:
                columns[alias] = [field]

        duplicates = deepcopy(columns)
        for alias in columns.keys():
            if len(columns[alias]) == 1:
                duplicates.pop(alias)

        if duplicates != {}:
            print("\033[1m", "DUPLICATED COLUMNS: \n", "\033[0m")
            for key in duplicates.keys():
                print("\033[1m", key, "\033[0m", ":\t", duplicates[key], "\n")
            print("Use your_qframe.remove() to remove or your_qframe.rename() to rename columns.")

        else:
            print("There are no duplicated columns.")
        return self

    def save_json(self, json_path, subquery=''):
        """Saves QFrame.data to json file.

        Parameters
        ----------
        json_path : str
            Path to json file.
        subquery : str, optional
            [description], by default ''
        """
        if os.path.isfile(json_path):
            with open(json_path, 'r') as f:
                json_data = json.load(f)
                if json_data =="":
                    json_data = {}
        else:
            json_data = {}

        if subquery != '':
            json_data[subquery] = self.data
        else:
            json_data = self.data

        with open(json_path, 'w') as f:
            json.dump(json_data, f, indent=4)
        print(f"Data saved in {json_path}")

    def read_excel(self, excel_path, sheet_name="", query=""):
        """Reads fields information from excel file.

        Parameters
        ----------
        excel_path : str
            Path to excel file.
        sheet_name : str, optional
            Sheet name, by default ""
        query : str, optional
            Filter for rows in excel file, by default ""

        Returns
        -------
        QFrame
        """
        schema, table, columns_qf = read_excel(excel_path, sheet_name, query)

        data = {"select": {
                    "fields": columns_qf,
                    "schema": schema,
                    "table": table
                }}

        self.data = self.validate_data(data)
        return self

    def read_json(self, json_path, subquery=''):
        """Reads QFrame.data from json file.

        Parameters
        ----------
        json_path : str
            Path to json file.
        subquery : str, optional
            [description], by default ''

        Returns
        -------
        QFrame
        """
        with open(json_path, 'r') as f:
            data = json.load(f)
            if data != {}:
                if subquery == '':
                    self.data = self.validate_data(data)
                else:
                    self.data = self.validate_data(data[subquery])
            else:
                self.data = data
        return self

    def read_dict(self, data):
        """Reads QFrame.data from dictionary.

        Parameters
        ----------
        data : dict
            Dictionary structure holding fields, schema, table, sql information.

        Returns
        -------
        QFrame
        """
        self.data = self.validate_data(data)
        return self


    def select(self, fields):
        """Creates a subquery that looks like "SELECT sq.col1, sq.col2 FROM (some sql) sq".

        NOTE: Selected fields will be placed in the new QFrame. Names of new fields are created
        as a concat of "sq." and alias in the parent QFrame.

        Examples
        --------
        qframe :
        q -> fields : customer_id as 'customer', date, order

        >>> q.select(["customer_id", "order"])

        q -> fields : sq.customer_id, sq.order

        Parameters
        ----------
        fields : list or str
            Fields in list or field as a string.

        Returns
        -------
        QFrame
        """

        self.create_sql_blocks()
        sq_fields = deepcopy(self.data["select"]["fields"])
        new_fields = {}

        if isinstance(fields, str) : fields = [fields]

        for field in fields:
            if field not in sq_fields:
                print(f"Field {field} not found")

            elif "select"  in sq_fields[field] and sq_fields[field]["select"] == 0:
                print(f"Field {field} is not selected in subquery.")

            else:
                if "as" in sq_fields[field] and sq_fields[field]["as"] != '':
                    alias = sq_fields[field]["as"]
                else:
                    alias = field
                new_fields[f"sq.{alias}"] = {"type": sq_fields[field]["type"], "as": alias}
                if "custom_type" in sq_fields[field] and sq_fields[field]['custom_type'] !='':
                    new_fields[f"sq.{alias}"]["custom_type"] = sq_fields[field]["custom_type"]

        if new_fields:
            data = {"select": {"fields": new_fields }, "sq": self.data}
            self.data = data

        return self


    def rename(self, fields):
        """Renames columns.

        Examples
        --------
        >>> q.rename({"sq1.customer_id" : "customer_id", "sq2.customer_id" : "supplier_id"})

        Parameters
        ----------
        fields : dict
            Dictionary of columns and their new names.

        Returns
        -------
        QFrame
        """
        for field in fields:
            if field in self.data["select"]["fields"]:
                self.data["select"]["fields"][field]["as"] = fields[field].replace(" ", "_")
        return self


    def remove(self, fields):
        """Removes fields.

        Examples
        --------
        >>> q.remove(["sq1.customer_id", "sq2.customer_id"])

        Parameters
        ----------
        fields : list
            List of fields to remove.

        Returns
        -------
        QFrame
        """
        if isinstance(fields, str) : fields = [fields]

        for field in fields:
            self.data["select"]["fields"].pop(field, f"Field {field} not found.")

        return self


    def distinct(self):
        """Adds DISTINCT statement.

        Examples
        --------
        >>> q.distinct()

        Returns
        -------
        QFrame
        """
        self.data["select"]["distinct"] = 1

        return self


    def query(self, query, if_exists='append', operator='and'):
        """Adds WHERE statement.

        Examples
        --------
        >>> q.query("country!='Italy'")

        Parameters
        ----------
        query : str
            Where statement.
        if_exists : {'append', 'replace'}, optional
            How to behave when the where clause already exists, by default 'append'
        operator : {'and', 'or'}, optional
            How to add another condition to existing one, by default 'and'

        Returns
        -------
        QFrame
        """
        if if_exists not in ["append", "replace"]:
            raise ValueError("Invalid value in if_exists. Valid values: 'append', 'replace'.")
        if operator not in ['and', 'or']:
            raise ValueError("Invalid value in operator. Valid values: 'and', 'or'.")

        if "union" in self.data["select"]:
            print("You can't add where clause inside union. Use select() method first.")
        else:
            if 'where' not in self.data['select'] or self.data['select']['where'] == '' or if_exists=='replace':
                self.data["select"]["where"] = query
            elif if_exists=='append':
                self.data["select"]["where"] += f" {operator} {query}"
        return self


    def having(self, having, if_exists='append', operator='and'):
        """Adds HAVING statement.

        Examples
        --------
        >>> q.having("sum(Value)>1000 and count(Customer)<=65")

        Parameters
        ----------
        having : str
            Having statement.
        if_exists : {'append', 'replace'}, optional
            How to behave when the having clause already exists, by default 'append'
        operator : {'and', 'or'}, optional
            How to add another condition to existing one, by default 'and'

        Returns
        -------
        QFrame
        """
        if if_exists not in ["append", "replace"]:
            raise ValueError("Invalid value in if_exists. Valid values: 'append', 'replace'.")
        if operator not in ['and', 'or']:
            raise ValueError("Invalid value in operator. Valid values: 'and', 'or'.")

        if "union" in self.data["select"]:
            print("""You can't add having clause inside union. Use select() method first.
            (The GROUP BY and HAVING clauses are applied to each individual query, not the final result set.)""")

        else:
            if 'having' not in self.data['select'] and self.data['select']['having'] != '' or if_exists=='replace':
                self.data["select"]["having"] = having
            elif if_exists=='append':
                self.data["select"]["having"] += f" {operator} {having}"
        return self

    def assign(self, type="dim", group_by="", order_by='', custom_type='',  **kwargs):
        """Assigns expressions.

        Examples
        --------
        >>> q.assign(value_x_two="Value * 2")

        Parameters
        ----------
        type : {'dim', 'num'}, optional
            Column type, by default "dim"
            * dim: VARCHAR(500)
            * num: FLOAT(53)
        group_by : {group, sum, count, min, max, avg, ""}, optional
            [description], by default ""
        order_by : {'ASC','DESC'}, optional
            [description], by default ""
        custom_type : str, optional
            Column type.

        Returns
        -------
        QFrame
        """
        if type not in ["dim", "num"] and custom_type=='':
            raise ValueError("Custom type is not provided and invalid value in type. Valid values: 'dim', 'num'.")
        if group_by.lower() not in ["group", "sum", "count", "min", "max", "avg", ""]:
            raise ValueError("Invalid value in group_by. Valid values: 'group', 'sum', 'count', 'min', 'max', 'avg', ''.")
        if order_by.lower() not in ["asc", "desc", ""]:
            raise ValueError("Invalid value in order_by. Valid values: 'ASC', 'DESC', ''.")
        if "union" in self.data["select"]:
            print("You can't assign expressions inside union. Use select() method first.")
        else:
            if kwargs is not None:
                for key in kwargs:
                    expression = kwargs[key]
                    self.data["select"]["fields"][key] = {
                        "type": type,
                        "as": key,
                        "group_by": group_by,
                         "order_by": order_by,
                        "expression": expression,
                        "custom_type": custom_type
                        }

        return self


    def groupby(self, fields):
        """Adds GROUP BY statement.

        Examples
        --------
        >>> q.groupby(["Order", "Customer"])["Value"].agg("sum")

        >>> q.groupby("Order")["Value"].agg("sum")

        Parameters
        ----------
        fields : list or string
            List of fields or a field.
            NOTE : You have to pass the name of the field not the alias.

        Returns
        -------
        QFrame
        """
        assert "union" not in self.data["select"], "You can't group by inside union. Use select() method first."

        if isinstance(fields, str) : fields = [fields]

        for field in fields:
            self.data["select"]["fields"][field]["group_by"] = "group"

        return self


    def agg(self, aggtype):
        """Aggregates fields.

        Examples
        --------
        >>> q.groupby(["Order", "Customer"])["Value"].agg("sum")

        Parameters
        ----------
        aggtype : {'sum', 'count', 'min', 'max', 'avg'}
            Aggregation type.

        Returns
        -------
        QFrame
        """
        if aggtype.lower() not in ["group", "sum", "count", "min", "max", "avg"]:
            raise ValueError("Invalid value in aggtype. Valid values: 'group', 'sum', 'count', 'min', 'max', 'avg'.")

        if "union" in self.data["select"]:
            print("You can't aggregate inside union. Use select() method first.")
        else:
            if isinstance(*self.getfields, tuple):
                self.getfields = list(*self.getfields)

            for field in self.getfields:
                if field in self.data["select"]["fields"]:
                    self.data["select"]["fields"][field]["group_by"] = aggtype
                else:
                    print("Field not found.")

        return self


    def orderby(self, fields, ascending=True):
        """Adds ORDER BY statement.

        Examples
        --------
        >>> q.orderby(["customer_id", "date"], [False, True])

        >>> q.orderby("customer_id")

        Parameters
        ----------
        fields : list or str
            Fields in list or field as a string.
        ascending : bool or list, optional
            Sort ascending vs. descending. Specify list for multiple sort orders, by default True

        Returns
        -------
        QFrame
        """
        if isinstance(fields, str) : fields = [fields]
        if isinstance(ascending, bool) : ascending = [ascending for item in fields]

        assert len(fields) == len(ascending), "Incorrect list size."

        iterator = 0
        for field in fields:
            if field in self.data["select"]["fields"]:
                order = 'ASC' if ascending[iterator] else 'DESC'
                self.data["select"]["fields"][field]["order_by"] = order
            else:
                print(f"Field {field} not found.")

            iterator+=1

        return self


    def limit(self, limit):
        """Adds LIMIT statement.

        Examples
        --------
        >>> q.limit(100)

        Parameters
        ----------
        limit : int or str
            Number of rows to select.

        Returns
        -------
        QFrame
        """
        self.data["select"]["limit"] = str(limit)

        return self

    def rearrange(self, fields):
        """Changes order of the columns.

        Examples
        ---------
        qframe :
        q -> fields : customer_id, date, order

        >>> q.rearrange(["customer_id", "order", "date])

        Parameters
        ----------
        fields : list or str
            Fields in list or field as a string.

        Returns
        -------
        QFrame
        """

        if isinstance(fields, str) : fields = [fields]

        old_fields = deepcopy(self.data['select']['fields'])
        assert set(old_fields) == set(fields) and len(old_fields) == len(fields), "Fields are not matching, make sure that fields are the same as in your QFrame."

        new_fields = {}
        for field in fields :
            new_fields[field] = old_fields[field]

        self.data['select']['fields'] = new_fields

        self.create_sql_blocks()

        return self

    def get_fields(self):
        """Gets list of QFrame fields.

        Returns
        -------
        list
            List of fields names
        """

        fields = list(self.data['select']['fields'].keys()) if self.data else []

        return fields

    def get_sql(self, print_sql=True):
        """Overwrites the SQL statement inside the class and prints saved string.
        Examples
        --------
        >>> q.get_sql()
        Parameters
        ----------
        print_sql : bool, optional
            If True prints generated SQL statement.
        Returns
        -------
        QFrame
        """
        self.create_sql_blocks()
        self.sql = get_sql(self.data)

        if print_sql:
            print(self.sql)

        return self


    def create_table(self, table, schema='', char_size=500):
        """Creates a new empty QFrame table in database if the table doesn't exist.

        Parameters
        ----------
        table : str
            Name of SQL table.
        engine : str
            Engine string (where we want to create table).
        schema : str, optional
            Specify the schema.

        Returns
        -------
        QFrame
        """
        create_table(qf=self, table=table, engine=self.engine, schema=schema, char_size=char_size)
        return self

## Non SQL Processing

    def to_csv(self, csv_path, chunksize=None, cursor=None):
        """Writes QFrame table to csv file.

        Parameters
        ----------
        csv_path : str
            Path to csv file.
        chunksize : int, default None
            If specified, return an iterator where chunksize is the number of rows to include in each chunk.

        Returns
        -------
        QFrame
        """

        self.create_sql_blocks()
        self.sql = get_sql(self.data)

        to_csv(qf=self, csv_path=csv_path, sql=self.sql, engine=self.engine, chunksize=chunksize, cursor=cursor)
        return self

<<<<<<< HEAD
    def to_rds(self, table, csv_path, schema='', if_exists='fail', sep='\t', use_col_names=True, chunksize=None, cursor=None):
=======

    def csv_to_s3(self, csv_path):
        """Writes csv file to s3 in 'teis-data/bulk' bucket.

        Parameters
        ----------
        csv_path : str
            Path to csv file.

        Returns
        -------
        QFrame
        """
        csv_to_s3(csv_path)
        return self


    def s3_to_rds(self, table, s3_name, schema='', if_exists='fail', sep='\t', use_col_names=True):
        """Writes s3 to Redshift database.

        Parameters
        ----------
        table : str
            Name of SQL table.
        s3_name : str
            Name of s3 file from which we want to load data.
        schema : str, optional
            Specify the schema.
        if_exists : {'fail', 'replace', 'append'}, default 'fail'
            How to behave if the table already exists.

            * fail: Raise a ValueError.
            * replace: Clean table before inserting new values.
            * append: Insert new values to the existing table.

        sep : str, default '\t'
            Separator/delimiter in csv file.

        Returns
        -------
        QFrame
        """
        self.create_sql_blocks()
        self.sql = get_sql(self.data)
        
        s3_to_rds_qf(self, table, s3_name=s3_name, schema=schema , if_exists=if_exists, sep=sep, use_col_names=use_col_names)
        return self


    def to_rds(self, table, csv_path, schema='', if_exists='fail', sep='\t', use_col_names=True, chunksize=None, keep_csv=True):
>>>>>>> 747f8761
        """Writes QFrame table to Redshift database.

        Examples
        --------
        With defaults:

        >>> q = QFrame(
        >>>   ).to_rds(table='some_table', csv_path='some_path')

        With schema:

        >>> q = QFrame(
        >>>   ).to_rds(schema='some_schema', table='some_table', csv_path='some_path')

        Parameters
        ----------
        table : str
            Name of SQL table
        csv_path : str
            Path to csv file
        schema : str, optional
            Specify the schema
        if_exists : {'fail', 'replace', 'append'}, optional
            How to behave if the table already exists, by default 'fail'

            * fail: Raise a ValueError
            * replace: Clean table before inserting new values.
            * append: Insert new values to the existing table

        sep : str, optional
            Separator/delimiter in csv file, by default '\t'
        use_col_names : bool, optional
            If True the data will be loaded by the names of columns, by default True
        chunksize : int, optional
            If specified, return an iterator where chunksize is the number of rows to include in each chunk, by default None

        Returns
        -------
        QFrame
        """
        self.create_sql_blocks()
        self.sql = get_sql(self.data)

<<<<<<< HEAD
        to_csv(self,csv_path, self.sql, engine=self.engine, sep=sep, chunksize=chunksize, cursor=cursor)
        csv_to_s3(csv_path)
=======
        to_csv(self,csv_path, self.sql, engine=self.engine, sep=sep, chunksize=chunksize)
        csv_to_s3(csv_path, keep_csv=keep_csv)
>>>>>>> 747f8761

        s3_to_rds_qf(self, table, s3_name=os.path.basename(csv_path), schema=schema, if_exists=if_exists, sep=sep, use_col_names=use_col_names)


        return self

    def to_table(self, table, schema='', if_exists='fail'):
        """Inserts values from QFrame object into given table. Name of columns in qf and table have to match each other.
        Parameters
        ----------
        table: str
            Name of SQL table
        schema: str
            Specify the schema
        if_exists : {'fail', 'replace', 'append'}, default 'fail'
            How to behave if the table already exists.
            * fail: Raise a ValueError.
            * replace: Clean table before inserting new values.
            * append: Insert new values to the existing table.
        Returns
        -------
        QFrame
        """
        write_to(qf=self,table=table,schema=schema, if_exists=if_exists)
        return self

    def to_df(self):
        """Writes QFrame to DataFrame. Uses pandas.read_sql.

        TODO: DataFarme types should correspond to types defined in QFrame data.

        Returns
        -------
        DataFrame
            Data generated from sql.
        """

        self.create_sql_blocks()
        self.sql = get_sql(self.data)


        con = create_engine(self.engine, encoding='utf8', poolclass=NullPool)
        df = pandas.read_sql(sql=self.sql, con=con)
        return df

    def to_sql(self, table, engine, schema='', if_exists='fail', index=True,
                index_label=None, chunksize=None, dtype=None, method=None):
        """Writes QFrame to DataFarme and then DataFarme to SQL database. Uses pandas.to_sql.

        Parameters
        ----------
        table : str
            Name of SQL table.
        engine : str
            Engine string.
        schema : string, optional
            Specify the schema.
        if_exists : {'fail', 'replace', 'append'}, default 'fail'
            How to behave if the table already exists.

            * fail: Raise a ValueError.
            * replace: Drop the table before inserting new values.
            * append: Insert new values to the existing table.

        index : bool, default True
            Write DataFrame index as a column. Uses `index_label` as the column
            name in the table.
        index_label : str or sequence, default None
            Column label for index column(s). If None is given (default) and
            `index` is True, then the index names are used.
            A sequence should be given if the DataFrame uses MultiIndex.
        chunksize : int, optional
            Rows will be written in batches of this size at a time. By default,
            all rows will be written at once.
        dtype : dict, optional
            Specifying the datatype for columns. The keys should be the column
            names and the values should be the SQLAlchemy types or strings for
            the sqlite3 legacy mode.
        method : {None, 'multi', callable}, default None
            Controls the SQL insertion clause used:

            * None : Uses standard SQL ``INSERT`` clause (one per row).
            * 'multi': Pass multiple values in a single ``INSERT`` clause.
            * callable with signature ``(pd_table, conn, keys, data_iter)``.
        """
        df = self.to_df()
        con = create_engine(self.engine, encoding='utf8', poolclass=NullPool)

        df.to_sql(name=table, con=con, schema=schema, if_exists=if_exists,
        index=index, index_label=index_label, chunksize= chunksize, dtype=dtype, method=method)
        return self

    def to_excel(self, input_excel_path, output_excel_path, sheet_name='', startrow=0, startcol=0, index=False, header=False):
        """Saves data to Excel file.

        Parameters
        ----------
        input_excel_path : [type]
            [description]
        output_excel_path : [type]
            [description]
        sheet_name : str, optional
            [description], by default ''
        startrow : int, optional
            [description], by default 0
        startcol : int, optional
            [description], by default 0
        index : bool, optional
            [description], by default False
        header : bool, optional
            [description], by default False

        Returns
        -------
        QFrame
        """
        df = self.to_df()
        copy_df_to_excel(df=df, input_excel_path=input_excel_path, output_excel_path=output_excel_path, sheet_name=sheet_name, startrow=startrow, startcol=startcol,index=index, header=header)

        return df

    def to_table(self, table, schema='', if_exists='fail'):
        """Inserts values from QFrame object into given table. Name of columns in qf and table have to match each other.

        Parameters
        ----------
        table: str
            Name of SQL table
        schema: str
            Specify the schema

        if_exists : {'fail', 'replace', 'append'}, default 'fail'
            How to behave if the table already exists.

            * fail: Raise a ValueError.
            * replace: Clean table before inserting new values.
            * append: Insert new values to the existing table.

        Returns
        -------
        QFrame
        """
        write_to(qf=self,table=table,schema=schema, if_exists=if_exists)
        return self

    #AC: this probably needs to be removed
    def csv_to_s3(self, csv_path):
        """Writes csv file to s3 in 'teis-data/bulk' bucket.

        Parameters
        ----------
        csv_path : str
            Path to csv file.

        Returns
        -------
        QFrame
        """
        csv_to_s3(csv_path)
        return self

    #AC: this probably needs to be removed
    def s3_to_rds(self, table, s3_name, schema='', if_exists='fail', sep='\t', use_col_names=True):
        """Writes s3 to Redshift database.

        Parameters
        ----------
        table : str
            Name of SQL table.
        s3_name : str
            Name of s3 file from which we want to load data.
        schema : str, optional
            Specify the schema.
        if_exists : {'fail', 'replace', 'append'}, default 'fail'
            How to behave if the table already exists.

            * fail: Raise a ValueError.
            * replace: Clean table before inserting new values.
            * append: Insert new values to the existing table.

        sep : str, default '\t'
            Separator/delimiter in csv file.

        Returns
        -------
        QFrame
        """
        self.create_sql_blocks()
        self.sql = get_sql(self.data)

        s3_to_rds_qf(self, table, s3_name=s3_name, schema=schema , if_exists=if_exists, sep=sep, use_col_names=use_col_names)
        return self



    def copy(self):
        """Makes a copy of QFrame.

        Returns
        -------
        QFrame
        """
        data = deepcopy(self.data)
        engine = deepcopy(self.engine)
        sql = deepcopy(self.sql)
        getfields = deepcopy(self.getfields)
        return QFrame(data=data, engine=engine, sql=sql, getfields=getfields)


    def __getitem__(self, getfields):
        self.getfields = []
        self.getfields.append(getfields)
        return self


def join(qframes=[], join_type=None, on=None, unique_col=True):
    """Joins QFrame objects. Returns QFrame.

    Name of each field is a concat of: "sq" + position of parent QFrame in qframes + "." + alias in their parent QFrame.
    If the fields have the same aliases in their parent QFrames they will have the same aliases in joined QFrame.

    By default the joined QFrame will contain all fields from the first QFrame and all fields from the other QFrames
    which are not in the first QFrame. This approach prevents duplicates. If you want to choose the columns set unique_col=False and
    after performing join please remove fields with the same aliases or rename the aliases.

    Examples
    --------
    qframes:
    q1 -> fields: customer_id, orders
    q2 -> fields: customer_id, orders as 'ord'

    >>> q_joined = join(qframes=[q1,q2], join_type="LEFT JOIN", on="sq1.customer_id=sq2.customer_id")

    q_joined -> fields: sq1.customer_id as 'customer_id', sq1.orders as 'orders',
                        sq2.ord as 'ord'

    >>> q_joined.get_sql()
        SELECT  sq1.customer_id as 'customer_id',
                sq1.orders as 'orders',
                sq2.ord as 'ord'
        FROM
            (q1.sql) sq1
        LEFT JOIN
            (q2.sql) sq2
        ON sq1.customer_id=sq2.customer_id


    qframes:
    q1 -> fields: customer_id, orders
    q2 -> fields: customer_id, orders as 'ord'
    q3 -> fields: id, orders, date

    >>> q_joined = join(qframes=[q1,q2,q3], join_type=["CROSS JOIN", "inner join"], on=[0, "sq2.customer_id=sq3.id"], unique_col=False)

    q_joined -> fields: sq1.customer_id as 'customer_id', sq1.orders as 'orders',
                        sq2.customer_id as 'customer_id', sq2.ord as 'ord',
                        sq3.id as 'id', sq3.orders as 'orders', sq3.date as 'date'

    >>> q_joined.show_duplicated_columns()
        DUPLICATED COLUMNS:
            customer_id : ['sq1.customer_id', 'sq2.customer_id']
            orders : ['sq1.orders', 'sq3.orders']

    >>> q_joined.remove(['sq2.customer_id', 'sq3.id'])
    >>> q_joined.rename({'sq1.orders': 'orders_1', 'sq2.ord': 'orders_2', 'sq3.orders' : 'orders_3})

    q_joined -> fields: sq1.customer_id as 'customer_id', sq1.orders as 'orders_1',
                        sq2.ord as 'orders_2',
                        sq3.orders as 'orders_3', sq3.date as 'date

    >>> q_joined.get_sql()
        SELECT  sq1.customer_id as 'customer_id',
                sq1.orders as 'orders_1',
                sq2.ord as 'orders_2',
                sq3.orders as 'orders_3',
                sq3.date as 'date
        FROM
            (q1.sql) sq1
        CROSS JOIN
            (q2.sql) sq2
        INNER JOIN
            (q3.sql) sq3 ON sq2.customer_id=sq3.id

    Parameters
    ----------
    qframes : list
        List of qframes
    join_type : str or list
        Join type or a list of join types.
    on : str or list
        List of on join conditions. In case of CROSS JOIN set the condition on 0.
        NOTE: Structure of the elements of this list is very specific. You always have to use prefix "sq{qframe_position}."
        if you want to refer to the column. Check examples.
    unique_col : boolean, default True
        If True the joined QFrame will cotain all fields from the first QFrame and all fields from other QFrames which
        are not repeated. If False the joined QFrame will contain all fields from every QFrame.

    NOTE: Order of the elements in join_type and on list is important.

    TODO: Add validations on engines. QFarmes engines have to be the same.

    Returns
    -------
    QFrame
    """
    assert len(qframes) == len(join_type)+1 or len(qframes)==2 and isinstance(join_type,str), "Incorrect list size."
    assert len(qframes)==2 and isinstance(on,(int,str)) or len(join_type) == len(on) , "Incorrect list size."

    data = {'select': {'fields': {} }}
    aliases = []

    iterator = 0
    for q in qframes:
        q.create_sql_blocks()
        iterator += 1
        data[f"sq{iterator}"] = deepcopy(q.data)
        sq = deepcopy(q.data['select'])

        for alias in sq["sql_blocks"]["select_aliases"]:
            if unique_col and alias in aliases:
                continue
            else:
                aliases.append(alias)
                for field in sq["fields"]:
                    if field == alias or "as" in sq["fields"][field] and sq["fields"][field]["as"] == alias:
                        data["select"]["fields"][f"sq{iterator}.{alias}"] = {"type": sq["fields"][field]["type"], "as": alias}
                        if "custom_type" in sq["fields"][field] and sq["fields"][field]["custom_type"] != "":
                            data["select"]["fields"][f"sq{iterator}.{alias}"]["custom_type"] = sq["fields"][field]["custom_type"]
                        break

    if isinstance(join_type, str) : join_type = [join_type]
    if isinstance(on, (int,str)) : on = [on]

    data["select"]["join"] = { "join_type": join_type, "on": on}

    print("Data joined successfully.")
    if not unique_col:
        print("Please remove or rename duplicated columns. Use your_qframe.show_duplicated_columns() to check duplicates.")
    return QFrame(data=data, engine=qframes[0].engine)


def union(qframes=[], union_type=None):
    """Unions QFrame objects. Returns QFrame.

    TODO: Add validations on columns and an option to check unioned columns.
    TODO: Add validations on engines.

    Examples
    --------
    >>> q_unioned = union(qframes=[q1, q2, q3], union_type=["UNION ALL", "UNION"])
    >>> q_unioned.get_sql()

        q1.sql
        UNION ALL
        q2.sql
        UNION
        q3.sql

    Parameters
    ----------
    qframes : list
        List of qframes
    union_type : str or list
        Type or list of union types. Valid types: 'UNION', 'UNION ALL'.

    Returns
    -------
    QFrame
    """
    if isinstance(union_type, str) : union_type = [union_type]

    assert len(qframes) == len(union_type)+1, "Incorrect list size."
    assert set(item.upper() for item in union_type) <= {"UNION", "UNION ALL"}, "Incorrect union type. Valid types: 'UNION', 'UNION ALL'."
    data = {'select': {'fields': {}}}

    iterator = 0
    for q in qframes:
        q.create_sql_blocks()
        iterator += 1
        data[f"sq{iterator}"] = deepcopy(q.data)

    fields = deepcopy(data["sq1"]["select"]["fields"])

    for field in fields:
        if "select" in fields[field] and fields[field]["select"] == 0:
            continue
        else:
            if "as" in fields[field] and fields[field]["as"] != "":
                alias = fields[field]["as"]
            else:
                alias = field

            data["select"]["fields"][alias] = {"type": fields[field]["type"]}
            if "custom_type" in fields[field] and fields[field]["custom_type"] != "":
                data["select"]["fields"][alias]["custom_type"] = fields[field]["custom_type"]

    data["select"]["union"] = {"union_type": union_type}

    print("Data unioned successfully.")
    return QFrame(data=data, engine=qframes[0].engine)


def _validate_data(data):
    if data == {}:
        raise AttributeError("Your data is empty.")

    if "select" not in data:
        raise AttributeError("Missing 'select' attribute.")

    select = data["select"]

    if "table" not in select and "join" not in select and "union" not in select and "sq" not in data:
        raise AttributeError("Missing 'table' attribute.")

    if "fields" not in select:
        raise AttributeError("Missing 'fields' attribute.")

    fields = select["fields"]


    for field in fields:
        for key_attr in fields[field]:
            if key_attr not in {"type", "as", "group_by", "expression", "select", "custom_type", "order_by"}:
                raise AttributeError(f"""Field '{field}' has invalid attribute '{key_attr}'. Valid attributes:
                                        'type', 'as', 'group_by', 'order_by', 'expression', 'select', 'custom_type'""")
        if "type" in fields[field]:
            field_type = fields[field]["type"]
            if "custom_type" in fields[field]:
                field_custom_type = fields[field]["custom_type"]
                if field_type not in ["dim", "num"] and field_custom_type=='':
                    raise ValueError(f"""Field '{field}' doesn't have custom_type and has invalid value in type: '{field_type}'. Valid values: 'dim', 'num'.""")
            else:
                if field_type not in ["dim", "num"]:
                    raise ValueError(f"""Field '{field}' has invalid value in type: '{field_type}'. Valid values: 'dim', 'num'.""")
        else:
            raise AttributeError(f"Missing type attribute in field '{field}'.")

        if "as" in fields[field]:
            fields[field]["as"] = fields[field]["as"].replace(" ", "_")

        if "group_by" in fields[field] and fields[field]["group_by"] != "":
            group_by = fields[field]["group_by"]
            if group_by.upper() not in ["GROUP", "SUM", "COUNT", "MAX", "MIN", "AVG"]:
                raise ValueError(f"""Field '{field}' has invalid value in  group_by: '{group_by}'. Valid values: '', 'group', 'sum', 'count', 'max', 'min', 'avg'""")
            elif group_by.upper() in ["SUM", "COUNT", "MAX", "MIN", "AVG"] and field_type != 'num':
                raise ValueError(f"Field '{field}' has value '{field_type}' in type and value '{group_by}' in group_by. In case of aggregation type should be 'num'.")

        if "order_by" in fields[field] and fields[field]["order_by"] != "":
            order_by = fields[field]["order_by"]
            if order_by.upper() not in ["DESC", "ASC"]:
                raise ValueError(f"""Field '{field}' has invalid value in order_by: '{order_by}'. Valid values: '', 'desc', 'asc'""")

        if "select" in fields[field] and fields[field]["select"] != "":
            is_selected = fields[field]["select"]
            if str(int(is_selected)) != "0":
                raise ValueError(f"""Field '{field}' has invalid value in select: '{is_selected}'.  Valid values: '', '0'""")

    if "distinct" in select and select["distinct"] != "":
        distinct = select["distinct"]
        if str(int(distinct)) != "1":
            raise ValueError(f"""Distinct attribute has invalid value: '{distinct}'.  Valid values: '', '1'""")

    if "limit" in select and select["limit"] != "":
        limit = select["limit"]
        try:
            int(limit)
        except:
            raise ValueError(f"""Limit attribute has invalid value: '{limit}'.  Valid values: '', integer """)

    return data


def initiate(columns, schema, table, json_path, subquery="", col_types=None):
    """Creates a dictionary with fields information for a Qframe and saves the data in json file.

    Parameters
    ----------
    columns : list
        List of columns.
    schema : str
        Name of schema.
    table : str
        Name of table.
    json_path : str
        Path to output json file.
    subquery : str, optional
        Name of the query in json file. If this name already exists it will be overwritten, by default ''
    col_type : list
        List of data types of columns (in 'columns' list)
    """
    if os.path.isfile(json_path):
        with open(json_path, 'r') as f:
            json_data = json.load(f)
            if json_data =="":
                json_data = {}
    else:
        json_data = {}

    fields = {}

    if col_types == None:
        for col in columns:
            type = "num" if "amount" in col else "dim"
            field = {
                        "type": type,
                        "as": "",
                        "group_by": "",
                        "order_by": "",
                        "expression": "",
                        "select": "",
                        "custom_type": ""
                    }
            fields[col] = field

    elif isinstance(col_types, list):
        for index, col in enumerate(columns):
            custom_type = col_types[index]
            field = {
                        "type": "",
                        "as": "",
                        "group_by": "",
                        "order_by": "",
                        "expression": "",
                        "select": "",
                        "custom_type": custom_type
                    }
            fields[col] = field

    data = {
            "select": {
                "table": table,
                "schema": schema,
                "fields": fields,
                "where": "",
                "distinct": "",
                "having": "",
                "limit": ""
            }
            }


    if subquery != '':
        json_data[subquery] = data
    else:
        json_data = data

    with open(json_path, 'w') as f:
        json.dump(json_data, f)

    print(f"Data saved in {json_path}")<|MERGE_RESOLUTION|>--- conflicted
+++ resolved
@@ -675,6 +675,8 @@
             Path to csv file.
         chunksize : int, default None
             If specified, return an iterator where chunksize is the number of rows to include in each chunk.
+        cursor : Cursor, optional
+            The cursor to be used to execute the SQL, by default None
 
         Returns
         -------
@@ -686,10 +688,6 @@
 
         to_csv(qf=self, csv_path=csv_path, sql=self.sql, engine=self.engine, chunksize=chunksize, cursor=cursor)
         return self
-
-<<<<<<< HEAD
-    def to_rds(self, table, csv_path, schema='', if_exists='fail', sep='\t', use_col_names=True, chunksize=None, cursor=None):
-=======
 
     def csv_to_s3(self, csv_path):
         """Writes csv file to s3 in 'teis-data/bulk' bucket.
@@ -739,8 +737,7 @@
         return self
 
 
-    def to_rds(self, table, csv_path, schema='', if_exists='fail', sep='\t', use_col_names=True, chunksize=None, keep_csv=True):
->>>>>>> 747f8761
+    def to_rds(self, table, csv_path, schema='', if_exists='fail', sep='\t', use_col_names=True, chunksize=None, keep_csv=True, cursor=None):
         """Writes QFrame table to Redshift database.
 
         Examples
@@ -776,6 +773,10 @@
             If True the data will be loaded by the names of columns, by default True
         chunksize : int, optional
             If specified, return an iterator where chunksize is the number of rows to include in each chunk, by default None
+        keep_csv : bool, optional
+            Whether to keep the local csv copy after uploading it to Amazon S3, by default True
+        cursor : Cursor, optional
+            The cursor to be used to execute the SQL, by default None
 
         Returns
         -------
@@ -784,14 +785,8 @@
         self.create_sql_blocks()
         self.sql = get_sql(self.data)
 
-<<<<<<< HEAD
         to_csv(self,csv_path, self.sql, engine=self.engine, sep=sep, chunksize=chunksize, cursor=cursor)
-        csv_to_s3(csv_path)
-=======
-        to_csv(self,csv_path, self.sql, engine=self.engine, sep=sep, chunksize=chunksize)
         csv_to_s3(csv_path, keep_csv=keep_csv)
->>>>>>> 747f8761
-
         s3_to_rds_qf(self, table, s3_name=os.path.basename(csv_path), schema=schema, if_exists=if_exists, sep=sep, use_col_names=use_col_names)
 
 
