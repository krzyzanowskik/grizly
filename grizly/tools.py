from boto3 import resource
import os
import openpyxl
from grizly.utils import (
    get_path,
    check_if_exists
)
from pandas import (
    DataFrame
)
from sqlalchemy import create_engine
from sqlalchemy.pool import NullPool
from io import StringIO
from csv import reader
from configparser import ConfigParser
from copy import deepcopy

<<<<<<< HEAD
grizly_config = read_config()
try:
    os.environ["HTTPS_PROXY"] = grizly_config["https"]
except TypeError:
    pass
=======

>>>>>>> a2f21c2b

class AWS:
    """Class that represents a file in S3.

        Examples
        --------
        >>> from grizly import get_path, AWS
        >>> s3 = AWS('emea_daily.xlsx', s3_key='dbb/ENG_EMEA/', file_dir=get_path('acoe_projects', 'dbb', 'ENG_EMEA'))

        Parameters
        ----------
        file_name : str
            Name of the file
        s3_key : str
            Name of s3 key
        bucket : str, optional
            Bucket name, if None then 'acoe-s3'
        file_dir : str, optional
            Path to local folder to store the file, if None then '%UserProfile%/s3_loads'
        redshift_str : str, optional
            Redshift engine string, if None then 'mssql+pyodbc://redshift_acoe'
        """
    def __init__(self, file_name:str, s3_key:str, bucket:str=None, file_dir:str=None, redshift_str:str=None):
        self.file_name = file_name
        self.s3_key = s3_key
        self.bucket = bucket if bucket else 'acoe-s3'
        self.file_dir = file_dir if file_dir else get_path('s3_loads')
        self.redshift_str = redshift_str if redshift_str else 'mssql+pyodbc://redshift_acoe'
        self.s3_resource = resource('s3')
        os.makedirs(self.file_dir, exist_ok=True)

        if self.s3_key == '':
            raise ValueError("s3_key not specified")

        if not self.s3_key.endswith('/'):
            raise ValueError("s3_key should end with /")

    def info(self):
        """Print a concise summary of a AWS.

        Examples
        --------
        >>> AWS('test.csv', 'bulk/').info()
        file_name: 	'test.csv'
        s3_key: 	'bulk/'
        bucket: 	'acoe-s3'
        file_dir: 	'C:/Users/XXX/s3_loads'
        redshift_str: 	'mssql+pyodbc://redshift_acoe'
        """
        print(f"\033[1m file_name: \033[0m\t'{self.file_name}'")
        print(f"\033[1m s3_key: \033[0m\t'{self.s3_key}'")
        print(f"\033[1m bucket: \033[0m\t'{self.bucket}'")
        print(f"\033[1m file_dir: \033[0m\t'{self.file_dir}'")
        print(f"\033[1m redshift_str: \033[0m\t'{self.redshift_str}'")


    def s3_to_s3(self, file_name:str=None, s3_key:str=None, bucket:str=None):
        """Copies S3 file to another S3 file.

        TODO: For now it moves only one file at a time, we need t improve it to move whole folders.
        
        Parameters
        ----------
        file_name : str, optional
            New file name, if None then the same as in class
        s3_key : str, optional
            New S3 key, if None then the same as in class
        bucket : str, optional
            New bucket, if None then the same as in class

        Examples
        --------
        >>> s3 = AWS('test.csv', 'bulk/')
        >>> s3.info()
        file_name: 	'test.csv'
        s3_key: 	'bulk/'
        bucket: 	'acoe-s3'
        file_dir: 	'C:/Users/XXX/s3_loads'
        redshift_str: 	'mssql+pyodbc://redshift_acoe'
        >>> s3 = s3.s3_to_s3('test_old.csv', s3_key='bulk/test/')
        'bulk/test.csv' copied from 'acoe-s3' to 'acoe-s3' bucket as 'bulk/test/test_old.csv'
        >>> s3.info()
        file_name: 	'test_old.csv'
        s3_key: 	'bulk/test/'
        bucket: 	'acoe-s3'
        file_dir: 	'C:/Users/XXX/s3_loads'
        redshift_str: 	'mssql+pyodbc://redshift_acoe'
        
        Returns
        -------
        AWS
            AWS class with new parameters
        """
        file_name = file_name if file_name else self.file_name
        s3_key = s3_key if s3_key else self.s3_key
        bucket = bucket if bucket else self.bucket

        s3_file = self.s3_resource.Object(bucket, s3_key + file_name)

        source_s3_key = self.s3_key + self.file_name
        copy_source = {
            'Key': source_s3_key,
            'Bucket': self.bucket
        }

        s3_file.copy(copy_source)
        print(f"'{source_s3_key}' copied from '{self.bucket}' to '{bucket}' bucket as '{s3_key + file_name}'")

        return AWS(file_name=file_name, s3_key=s3_key, bucket=bucket, file_dir=self.file_dir, redshift_str=self.redshift_str)


    def file_to_s3(self):
        """Writes local file to S3.

        Examples
        --------
        >>> from grizly import get_path
        >>> file_dir=get_path('acoe_projects', 'analytics_project_starter', '01_workflows')
        >>> aws = AWS('test_table.csv', s3_key='analytics_project_starter/test/', file_dir=file_dir)
        >>> aws.file_to_s3()
        """
        file_path = os.path.join(self.file_dir, self.file_name)

        if not os.path.exists(file_path):
            raise FileNotFoundError(f"File '{file_path}' does not exist.")

        s3_key = self.s3_key + self.file_name
        s3_file = self.s3_resource.Object(self.bucket, s3_key)
        s3_file.upload_file(file_path)

        print(f"'{self.file_name}' uploaded to '{self.bucket}' bucket as '{s3_key}'")


    def s3_to_file(self):
        """Writes S3 to local file.

        Examples
        --------
        >>> aws = AWS('test.csv', 'bulk/')
        >>> aws.s3_to_file()
        """
        file_path = os.path.join(self.file_dir, self.file_name)

        s3_key = self.s3_key + self.file_name
        s3_file = self.s3_resource.Object(self.bucket, s3_key)
        s3_file.download_file(file_path)

        print(f"'{s3_key}' uploaded to '{file_path}'")


    def df_to_s3(self, df:DataFrame, sep:str='\t'):
        """Saves DataFrame in S3.
        
        Examples
        --------
        >>> from pandas import DataFrame
        >>> df = DataFrame({'col1': [1, 2], 'col2': [3, 4]})
        >>> AWS('test.csv', 'bulk/').df_to_s3(df)

        Parameters
        ----------
        df : DataFrame
            DataFrame object
        sep : str, optional
            Separator, by default '\t'
        """
        if not isinstance(df, DataFrame):
            raise ValueError("'df' must be DataFrame object")

        file_path = os.path.join(self.file_dir, self.file_name)

        if not file_path.endswith('.csv'):
            raise ValueError("Invalid file extention - 'file_name' attribute must end with '.csv'")

        df.to_csv(file_path, index=False, sep=sep)
        print(f"DataFrame saved in '{file_path}'")

        self.file_to_s3()


    def s3_to_rds(self, table:str, schema:str=None, if_exists:{'fail', 'replace', 'append'}='fail', sep:str='\t', types:dict=None) :
        """Writes S3 to Redshift table.    

        Parameters
        ----------
        table : str
            Table name
        schema : str, optional
            Schame name, by default None
        if_exists : {'fail', 'replace', 'append'}, default 'fail'
            How to behave if the table already exists.

            * fail: Raise a ValueError.
            * replace: Clean table before inserting new values.
            * append: Insert new values to the existing table.

        sep : str, optional
            Separator, by default '\t'
        types : dict, optional
            Data types to force, by default None
        """
        if if_exists not in ("fail", "replace", "append"):
            raise ValueError(f"'{if_exists}' is not valid for if_exists")

        table_name = f'{schema}.{table}' if schema else table

        engine = create_engine(self.redshift_str, encoding='utf8')

        if check_if_exists(table, schema, redshift_str=self.redshift_str):
            if if_exists == 'fail':
                raise AssertionError("Table {} already exists".format(table_name))
            elif if_exists == 'replace':
                sql ="DELETE FROM {}".format(table_name)
                engine.execute(sql)
                print('SQL table has been cleaned up successfully.')
            else:
                pass
        else:
            self._create_table_like_s3(table_name, sep, types)
        
        config = ConfigParser()
        config.read(get_path('.aws','credentials'))
        aws_access_key_id = config['default']['aws_access_key_id']
        aws_secret_access_key = config['default']['aws_secret_access_key']

        s3_key = self.s3_key + self.file_name
        print("Loading {} data into {} ...".format(s3_key, table_name))

        sql = f"""
            COPY {table_name} FROM 's3://{self.bucket}/{s3_key}'
            access_key_id '{aws_access_key_id}'
            secret_access_key '{aws_secret_access_key}'
            delimiter '{sep}'
            NULL ''
            IGNOREHEADER 1
            REMOVEQUOTES
            ;commit;
            """

        engine.execute(sql)
        print(f'Data has been copied to {table_name}')


    def df_to_rds(self, df:DataFrame, table:str, schema:str=None, if_exists:{'fail', 'replace', 'append'}='fail', sep:str='\t', types:dict=None):
        """Writes DataFrame to Redshift table.
        
        Parameters
        ----------
        df : DataFrame
            DataFrame object
        table : str
            Table name
        schema : str, optional
            Schema name, by default None
        if_exists : {'fail', 'replace', 'append'}, default 'fail'
            How to behave if the table already exists.

            * fail: Raise a ValueError.
            * replace: Clean table before inserting new values.
            * append: Insert new values to the existing table.

        sep : str, optional
            Separator, by default '\t'
        types : dict, optional
            Data types to force
        """
        self.df_to_s3(df, sep=sep)
        self.s3_to_rds(
            table=table, 
            schema=schema, 
            if_exists=if_exists, 
            sep=sep,
            types=types)


    def _create_table_like_s3(self, table_name, sep, types):
        s3_client = self.s3_resource.meta.client

        obj_content = s3_client.select_object_content(
                        Bucket=self.bucket,
                        Key=self.s3_key + self.file_name,
                        ExpressionType='SQL',
                        Expression="SELECT * FROM s3object LIMIT 21",
                        InputSerialization = {'CSV': {'FileHeaderInfo': 'None', 'FieldDelimiter': sep}},
                        OutputSerialization = {'CSV': {}},
                        )

        records = []
        for event in obj_content['Payload']:
            if 'Records' in event:
                records.append(event['Records']['Payload'])

        file_str = ''.join(r.decode('utf-8') for r in records)
        csv_reader =  reader(StringIO(file_str))

        def isfloat(s):
            try:
                float(s)
                return not s.isdigit()
            except ValueError:
                return False
            
        count = 0
        for row in csv_reader:
            if count == 0:
                column_names = row
                column_isfloat = [[] for i in row]
            else:
                i = 0 
                for item in row:
                    column_isfloat[i].append(isfloat(item))
                    i+=1
            count+=1

        columns = []

        count = 0
        for col in column_names:
            if types and col in types:
                col_type = types[col].upper()
                types.pop(col)
            else:
                if True in set(column_isfloat[count]):
                    col_type = "FLOAT"
                else:
                    col_type = "VARCHAR(500)"
            columns.append(f"{col} {col_type}")
            count += 1
        if types:
            other_cols = list(types.keys())
            print(f"Columns {other_cols} were not found.")
            
        column_str = ", ".join(columns)
        sql = "CREATE TABLE {} ({})".format(table_name, column_str)

        engine = create_engine(self.redshift_str, encoding='utf8')
        engine.execute(sql)

        print("Table {} has been created successfully.".format(table_name))


class _AttrDict(dict):
    def __init__(self, *args, **kwargs):
        super(_AttrDict, self).__init__(*args, **kwargs)
        self.__dict__ = self<|MERGE_RESOLUTION|>--- conflicted
+++ resolved
@@ -15,15 +15,6 @@
 from configparser import ConfigParser
 from copy import deepcopy
 
-<<<<<<< HEAD
-grizly_config = read_config()
-try:
-    os.environ["HTTPS_PROXY"] = grizly_config["https"]
-except TypeError:
-    pass
-=======
-
->>>>>>> a2f21c2b
 
 class AWS:
     """Class that represents a file in S3.
