--- conflicted
+++ resolved
@@ -344,12 +344,6 @@
     if not table_name:
         table_name = file_name
 
-<<<<<<< HEAD
-    if not table_name:
-        table_name = file_name
-
-=======
->>>>>>> e65a9c14
     if check_if_exists(table_name, schema):
         if if_exists == 'fail':
             raise ValueError(f"Table {table_name} already exists")
@@ -375,11 +369,7 @@
 
     engine.execute(sql)
     print(f'Data has been copied to {table_name}')
-<<<<<<< HEAD
-
-=======
-    
->>>>>>> e65a9c14
+
 
 def write_to(qf, table, schema):
     """
